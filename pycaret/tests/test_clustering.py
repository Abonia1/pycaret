import os, sys

sys.path.insert(0, os.path.abspath(".."))

import uuid
import pytest
import pandas as pd
import pycaret.clustering
import pycaret.datasets
from mlflow.tracking.client import MlflowClient


<<<<<<< HEAD
@pytest.fixture(scope='module')
def data():
    return pycaret.datasets.get_data("jewellery")

=======
@pytest.mark.skip(
    reason="fails due to upgrade of time series to sklearn 1.0x. Re-enable after merging with preprocessing branch."
)
def test():
    # loading dataset
    data = pycaret.datasets.get_data("jewellery")
    assert isinstance(data, pd.core.frame.DataFrame)
>>>>>>> 695b34f2

def test(data):
    experiment_name = uuid.uuid4().hex
    pycaret.clustering.setup(
        data,
        normalize=True,
        log_experiment=True,
        experiment_name=experiment_name,
        experiment_custom_tags={"tag": 1},
        log_plots=True,
        silent=True,
        html=False,
        session_id=123,
        n_jobs=1,
    )

    # create model
    kmeans = pycaret.clustering.create_model("kmeans", experiment_custom_tags={"tag": 1})
    kmodes = pycaret.clustering.create_model("kmodes", experiment_custom_tags={"tag": 1})

    # assign model
    kmeans_results = pycaret.clustering.assign_model(kmeans)
    kmodes_results = pycaret.clustering.assign_model(kmodes)
    assert isinstance(kmeans_results, pd.DataFrame)
    assert isinstance(kmodes_results, pd.DataFrame)

    # save model
    pycaret.clustering.save_model(kmeans, "kmeans_model_23122019")

    # load model
    pycaret.clustering.load_model("kmeans_model_23122019")

    # predict model
    kmeans_predictions = pycaret.clustering.predict_model(model=kmeans, data=data)
    assert isinstance(kmeans_predictions, pd.DataFrame)

    # returns table of models
    all_models = pycaret.clustering.models()
    assert isinstance(all_models, pd.DataFrame)

    # get config
    X = pycaret.clustering.get_config("X")
    seed = pycaret.clustering.get_config("seed")
    assert isinstance(X, pd.DataFrame)
    assert isinstance(seed, int)

    # set config
    pycaret.clustering.set_config("seed", 124)
    seed = pycaret.clustering.get_config("seed")
    assert seed == 124

    # Assert the custom tags are created
    client = MlflowClient()
    experiment = client.get_experiment_by_name(experiment_name)
    for experiment_run in client.list_run_infos(experiment.experiment_id):
        run = client.get_run(experiment_run.run_id)
        assert run.data.tags.get("tag") == "1"<|MERGE_RESOLUTION|>--- conflicted
+++ resolved
@@ -10,20 +10,10 @@
 from mlflow.tracking.client import MlflowClient
 
 
-<<<<<<< HEAD
-@pytest.fixture(scope='module')
+@pytest.fixture(scope="module")
 def data():
     return pycaret.datasets.get_data("jewellery")
 
-=======
-@pytest.mark.skip(
-    reason="fails due to upgrade of time series to sklearn 1.0x. Re-enable after merging with preprocessing branch."
-)
-def test():
-    # loading dataset
-    data = pycaret.datasets.get_data("jewellery")
-    assert isinstance(data, pd.core.frame.DataFrame)
->>>>>>> 695b34f2
 
 def test(data):
     experiment_name = uuid.uuid4().hex
@@ -41,8 +31,12 @@
     )
 
     # create model
-    kmeans = pycaret.clustering.create_model("kmeans", experiment_custom_tags={"tag": 1})
-    kmodes = pycaret.clustering.create_model("kmodes", experiment_custom_tags={"tag": 1})
+    kmeans = pycaret.clustering.create_model(
+        "kmeans", experiment_custom_tags={"tag": 1}
+    )
+    kmodes = pycaret.clustering.create_model(
+        "kmodes", experiment_custom_tags={"tag": 1}
+    )
 
     # assign model
     kmeans_results = pycaret.clustering.assign_model(kmeans)
