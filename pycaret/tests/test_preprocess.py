--- conflicted
+++ resolved
@@ -286,8 +286,7 @@
             [("scaler", StandardScaler()), ("pca", PCA(n_components=5))]
         ),
     )
-<<<<<<< HEAD
-    X, _ = pc._internal_pipeline.fit_transform(pc.X, pc.y)
+    X, _ = pc.pipeline.fit_transform(pc.X, pc.y)
     assert X.shape[1] == 5
 
 
@@ -316,8 +315,4 @@
         assert all(categories[col] == set(df[col].unique()) for col in categories)
         df = transformer.transform(data, data["STORE"])[0]
         assert not df.isnull().values.any()
-        assert all(categories[col] == set(df[col].unique()) for col in categories)
-=======
-    X, _ = pc.pipeline.fit_transform(pc.X, pc.y)
-    assert X.shape[1] == 5
->>>>>>> 8b442c98
+        assert all(categories[col] == set(df[col].unique()) for col in categories)