--- conflicted
+++ resolved
@@ -1257,14 +1257,10 @@
 
 @check_if_global_is_not_none(globals(), _CURRENT_EXPERIMENT_DECORATOR_DICT)
 def finalize_model(
-<<<<<<< HEAD
     estimator,
     fit_kwargs: Optional[dict] = None,
     model_only: bool = True,
     experiment_custom_tags: Optional[Dict[str, Any]] = None,
-=======
-    estimator, fit_kwargs: Optional[dict] = None, model_only: bool = True
->>>>>>> 1f6a48f0
 ) -> Any:
 
     """
@@ -1306,28 +1302,15 @@
     """
 
     return _CURRENT_EXPERIMENT.finalize_model(
-<<<<<<< HEAD
         estimator=estimator,
         fit_kwargs=fit_kwargs,
         model_only=model_only,
         experiment_custom_tags=experiment_custom_tags,
-=======
-        estimator=estimator, fit_kwargs=fit_kwargs, model_only=model_only
->>>>>>> 1f6a48f0
     )
 
 
 @check_if_global_is_not_none(globals(), _CURRENT_EXPERIMENT_DECORATOR_DICT)
-<<<<<<< HEAD
-def deploy_model(
-    model,
-    model_name: str,
-    authentication: dict,
-    platform: str = "aws",
-):
-=======
 def deploy_model(model, model_name: str, authentication: dict, platform: str = "aws"):
->>>>>>> 1f6a48f0
 
     """
     This function deploys the transformation pipeline and trained model on cloud.
@@ -1587,13 +1570,7 @@
 
 @check_if_global_is_not_none(globals(), _CURRENT_EXPERIMENT_DECORATOR_DICT)
 def models(
-<<<<<<< HEAD
-    type: Optional[str] = None,
-    internal: bool = False,
-    raise_errors: bool = True,
-=======
     type: Optional[str] = None, internal: bool = False, raise_errors: bool = True
->>>>>>> 1f6a48f0
 ) -> pd.DataFrame:
 
     """
@@ -1636,13 +1613,7 @@
 
 @check_if_global_is_not_none(globals(), _CURRENT_EXPERIMENT_DECORATOR_DICT)
 def get_metrics(
-<<<<<<< HEAD
-    reset: bool = False,
-    include_custom: bool = True,
-    raise_errors: bool = True,
-=======
     reset: bool = False, include_custom: bool = True, raise_errors: bool = True
->>>>>>> 1f6a48f0
 ) -> pd.DataFrame:
 
     """
@@ -1678,27 +1649,13 @@
     """
 
     return _CURRENT_EXPERIMENT.get_metrics(
-<<<<<<< HEAD
-        reset=reset,
-        include_custom=include_custom,
-        raise_errors=raise_errors,
-=======
         reset=reset, include_custom=include_custom, raise_errors=raise_errors
->>>>>>> 1f6a48f0
     )
 
 
 @check_if_global_is_not_none(globals(), _CURRENT_EXPERIMENT_DECORATOR_DICT)
 def add_metric(
-<<<<<<< HEAD
-    id: str,
-    name: str,
-    score_func: type,
-    greater_is_better: bool = True,
-    **kwargs,
-=======
     id: str, name: str, score_func: type, greater_is_better: bool = True, **kwargs
->>>>>>> 1f6a48f0
 ) -> pd.Series:
 
     """
@@ -2039,12 +1996,5 @@
         Dataframe with the test results
     """
     return _CURRENT_EXPERIMENT.check_stats(
-<<<<<<< HEAD
-        estimator=estimator,
-        test=test,
-        alpha=alpha,
-        split=split,
-=======
         estimator=estimator, test=test, alpha=alpha, split=split
->>>>>>> 1f6a48f0
     )