# Module: internal.utils
# Author: Moez Ali <moez.ali@queensu.ca> and Antoni Baum (Yard1) <antoni.baum@protonmail.com>
# License: MIT

import os
import numpy as np
from pycaret.containers.metrics.base_metric import MetricContainer
from pycaret.containers.models.base_model import ModelContainer
import pandas as pd
import pandas.io.formats.style
import ipywidgets as ipw
from IPython.display import display, HTML, clear_output, update_display
from pycaret.internal.logging import get_logger
from pycaret.internal.validation import *
from typing import Any, List, Optional, Dict, Tuple, Union
from sklearn import clone
from sklearn.model_selection import KFold, StratifiedKFold, BaseCrossValidator
from sklearn.model_selection._split import _BaseKFold


def get_config(variable: str, globals_d: dict):

    """
    This function is used to access global environment variables.

    Example
    -------
    >>> X_train = get_config('X_train')

    This will return X_train transformed dataset.

    Returns
    -------
    variable

    """

    function_params_str = ", ".join(
        [f"{k}={v}" for k, v in locals().items() if not k == "globals_d"]
    )

    logger = get_logger()

    logger.info("Initializing get_config()")
    logger.info(f"get_config({function_params_str})")

    if not variable in globals_d["pycaret_globals"]:
        raise ValueError(
            f"Variable {variable} not found. Possible variables are: {globals_d['pycaret_globals']}"
        )

    global_var = globals_d[variable]

    logger.info(f"Global variable: {variable} returned as {global_var}")
    logger.info(
        "get_config() succesfully completed......................................"
    )

    return global_var


def set_config(variable: str, value, globals_d: dict):

    """
    This function is used to reset global environment variables.

    Example
    -------
    >>> set_config('seed', 123)

    This will set the global seed to '123'.

    """

    function_params_str = ", ".join(
        [f"{k}={v}" for k, v in locals().items() if not k == "globals_d"]
    )

    logger = get_logger()

    logger.info("Initializing set_config()")
    logger.info(f"set_config({function_params_str})")

    if variable.startswith("_"):
        raise ValueError(f"Variable {variable} is read only ('_' prefix).")

    if not variable in globals_d["pycaret_globals"] or variable == "pycaret_globals":
        raise ValueError(
            f"Variable {variable} not found. Possible variables are: {globals_d['pycaret_globals']}"
        )

    globals_d[variable] = value

    # special case
    if not globals_d["gpu_param"] and variable == "n_jobs_param":
        globals_d["_gpu_n_jobs_param"] = value

    logger.info(f"Global variable: {variable} updated to {value}")
    logger.info(
        "set_config() succesfully completed......................................"
    )


def save_config(file_name: str, globals_d: dict):
    """
    This function is used to save all enviroment variables to file,
    allowing to later resume modeling without rerunning setup().

    Example
    -------
    >>> save_config('myvars.pkl')

    This will save all enviroment variables to 'myvars.pkl'.

    """

    function_params_str = ", ".join(
        [f"{k}={v}" for k, v in locals().items() if not k == "globals_d"]
    )

    logger = get_logger()

    logger.info("Initializing save_config()")
    logger.info(f"save_config({function_params_str})")

    globals_to_ignore = {
        "_all_models",
        "_all_models_internal",
        "_all_metrics",
        "create_model_container",
        "master_model_container",
        "display_container",
    }

    globals_to_dump = {
        k: v
        for k, v in globals_d.items()
        if k in globals_d["pycaret_globals"] and k not in globals_to_ignore
    }

    import joblib

    joblib.dump(globals_to_dump, file_name)

    logger.info(f"Global variables dumped to {file_name}")
    logger.info(
        "save_config() succesfully completed......................................"
    )


def load_config(file_name: str, globals_d: dict):
    """
    This function is used to load enviroment variables from file created with save_config(),
    allowing to later resume modeling without rerunning setup().


    Example
    -------
    >>> load_config('myvars.pkl')

    This will load all enviroment variables from 'myvars.pkl'.

    """

    function_params_str = ", ".join(
        [f"{k}={v}" for k, v in locals().items() if not k == "globals_d"]
    )

    logger = get_logger()

    logger.info("Initializing load_config()")
    logger.info(f"load_config({function_params_str})")

    import joblib

    loaded_globals = joblib.load(file_name)

    logger.info(f"Global variables loaded from {file_name}")

    for k, v in loaded_globals.items():
        globals_d[k] = v

    globals_d["logger"] = get_logger()

    logger.info(f"Global variables set to match those in {file_name}")

    logger.info(
        "load_config() succesfully completed......................................"
    )


def color_df(
    df: pd.DataFrame, color: str, names: list, axis: int = 1
) -> pandas.io.formats.style.Styler:
    return df.style.apply(
        lambda x: [f"background: {color}" if (x.name in names) else "" for i in x],
        axis=axis,
    )


def get_model_id(e, all_models: Dict[str, ModelContainer]) -> str:
    from pycaret.internal.meta_estimators import get_estimator_from_meta_estimator

    return next(
        (
            k
            for k, v in all_models.items()
            if v.is_estimator_equal(get_estimator_from_meta_estimator(e))
        ),
        None,
    )


def get_model_name(e, all_models: Dict[str, ModelContainer], deep: bool = True) -> str:
    old_e = e
    if isinstance(e, str) and e in all_models:
        model_id = e
    else:
        if deep:
            while hasattr(e, "get_params"):
                old_e = e
                params = e.get_params()
                if "steps" in params:
                    e = params["steps"][-1][1]
                elif "base_estimator" in params:
                    e = params["base_estimator"]
                elif "regressor" in params:
                    e = params["regressor"]
                elif "estimator" in params:
                    e = params["estimator"]
                else:
                    break
        if e is None:
            e = old_e
        model_id = get_model_id(e, all_models)

    if model_id is not None:
        name = all_models[model_id].name
    else:
        try:
            name = type(e).__name__
        except:
            name = str(e).split("(")[0]

    return name


def is_special_model(e, all_models: Dict[str, ModelContainer]) -> bool:
    try:
        return all_models[get_model_id(e, all_models)].is_special
    except:
        return False


def get_class_name(class_var: Any) -> str:
    return str(class_var)[8:-2]


def get_package_name(class_var: Any) -> str:
    if not isinstance(str, class_var):
        class_var = get_class_name(class_var)
    return class_var.split(".")[0]


def param_grid_to_lists(param_grid: dict) -> dict:
    if param_grid:
        for k, v in param_grid.items():
            if not isinstance(v, np.ndarray):
                v = list(v)
            param_grid[k] = v
    return param_grid


def np_list_arange(
    start: float, stop: float, step: float, inclusive: bool = False
) -> List[float]:
    """
    Numpy arange returned as list with floating point conversion
    failsafes.
    """
    convert_to_float = (
        isinstance(start, float) or isinstance(stop, float) or isinstance(step, float)
    )
    if convert_to_float:
        stop = float(stop)
        start = float(start)
        step = float(step)
    stop = stop + (step if inclusive else 0)
    range = list(np.arange(start, stop, step))
    range = [
        start
        if x < start
        else stop
        if x > stop
        else float(round(x, 15))
        if isinstance(x, float)
        else x
        for x in range
    ]
    range[0] = start
    range[-1] = stop - step
    return range


def calculate_unsupervised_metrics(
    metrics: Dict[str, MetricContainer],
    X,
    labels,
    ground_truth: Optional[Any] = None,
    score_dict: Optional[Dict[str, np.array]] = None,
) -> Dict[str, np.array]:

    score_dict = []

    for k, v in metrics.items():
        score_dict.append(
            _calculate_unsupervised_metric(
                v, v.score_func, v.display_name, X, labels, ground_truth
            )
        )

    score_dict = dict([x for x in score_dict if x is not None])
    return score_dict


def _calculate_unsupervised_metric(
    container, score_func, display_name, X, labels, ground_truth,
):
    if not score_func:
        return None
    target = ground_truth if container.needs_ground_truth else X
    try:
        calculated_metric = score_func(target, labels, **container.args)
    except:
        try:
            calculated_metric = score_func(target, labels, **container.args)
        except:
            calculated_metric = 0

    return (display_name, calculated_metric)


def calculate_metrics(
    metrics: Dict[str, MetricContainer],
    y_test,
    pred,
    pred_proba: Optional[float] = None,
    score_dict: Optional[Dict[str, np.array]] = None,
    weights: Optional[list] = None,
) -> Dict[str, np.array]:

    score_dict = []

    for k, v in metrics.items():
        score_dict.append(
            _calculate_metric(
                v, v.score_func, v.display_name, y_test, pred, pred_proba, weights,
            )
        )

    score_dict = dict([x for x in score_dict if x is not None])
    return score_dict


def _calculate_metric(
    container, score_func, display_name, y_test, pred_, pred_proba, weights
):
    if not score_func:
        return None
    target = pred_proba if container.target == "pred_proba" else pred_
    try:
        calculated_metric = score_func(
            y_test, target, sample_weight=weights, **container.args
        )
    except:
        try:
            calculated_metric = score_func(y_test, target, **container.args)
        except:
            calculated_metric = 0

    return (display_name, calculated_metric)


def normalize_custom_transformers(
    transformers: Union[Any, Tuple[str, Any], List[Any], List[Tuple[str, Any]]]
) -> list:
    if isinstance(transformers, dict):
        transformers = list(transformers.items())
    if isinstance(transformers, list):
        for i, x in enumerate(transformers):
            _check_custom_transformer(x)
            if not isinstance(x, tuple):
                transformers[i] = (f"custom_step_{i}", x)
    else:
        _check_custom_transformer(transformers)
        if not isinstance(transformers, tuple):
            transformers = (f"custom_step", transformers)
        if is_sklearn_pipeline(transformers[0]):
            return transformers.steps
        transformers = [transformers]
    return transformers


def _check_custom_transformer(transformer):
    actual_transformer = transformer
    if isinstance(transformer, tuple):
        if len(transformer) != 2:
            raise ValueError("Transformer tuple must have a size of 2.")
        if not isinstance(transformer[0], str):
            raise TypeError("First element of transformer tuple must be a str.")
        actual_transformer = transformer[1]
    if not (
        (
            hasattr(actual_transformer, "fit")
            and hasattr(actual_transformer, "transform")
            and hasattr(actual_transformer, "fit_transform")
        )
        or (
            hasattr(actual_transformer, "fit")
            and hasattr(actual_transformer, "fit_resample")
        )
    ):
        raise TypeError(
            "Transformer must be an object implementing methods 'fit', 'transform' and 'fit_transform'/'fit_resample'."
        )


def get_cv_splitter(
    fold: Optional[Union[int, BaseCrossValidator]],
    default: BaseCrossValidator,
    seed: int,
    shuffle: bool,
    int_default: str = "kfold",
) -> BaseCrossValidator:
    if not fold:
        return default
    if is_sklearn_cv_generator(fold):
        return fold
    if type(fold) is int:
        if default is not None:
            if isinstance(default, _BaseKFold) and fold <= 1:
                raise ValueError(
                    "k-fold cross-validation requires at least one"
                    " train/test split by setting n_splits=2 or more,"
                    f" got n_splits={fold}."
                )
            try:
                default_copy = deepcopy(default)
                default_copy.n_splits = fold
                return default_copy
            except:
                raise ValueError(f"Couldn't set 'n_splits' to {fold} for {default}.")
        else:
            fold_seed = seed if shuffle else None
            if int_default == "kfold":
                return KFold(fold, random_state=fold_seed, shuffle=shuffle)
            elif int_default == "stratifiedkfold":
                return StratifiedKFold(fold, random_state=fold_seed, shuffle=shuffle)
            else:
                raise ValueError(
                    "Wrong value for int_default param. Needs to be either 'kfold' or 'stratifiedkfold'."
                )
    raise TypeError(
        f"{fold} is of type {type(fold)} while it needs to be either a CV generator or int."
    )


def get_cv_n_folds(
    fold: Optional[Union[int, BaseCrossValidator]], default, X, y=None, groups=None
) -> int:
    if not fold:
        fold = default
    if isinstance(fold, int):
        return fold
    else:
        return fold.get_n_splits(X, y=y, groups=groups)


class none_n_jobs(object):
    """
    Context which sets `n_jobs` or `thread_count` to None for passed model.
    """

    def __init__(self, model):
        self.params = {}
        self.model = model
        try:
            self.params = {
                k: v
                for k, v in self.model.get_params().items()
                if k.endswith("n_jobs") or k.endswith("thread_count")
            }
        except:
            pass

    def __enter__(self):
        if self.params:
            self.model.set_params(**{k: None for k, v in self.params.items()})

    def __exit__(self, type, value, traceback):
        if self.params:
            self.model.set_params(**self.params)


class true_warm_start(object):
    """
    Context which sets `warm_start` to True for passed model.
    """

    def __init__(self, model):
        self.params = {}
        self.model = model
        try:
            self.params = {
                k: v
                for k, v in self.model.get_params().items()
                if k.endswith("warm_start")
            }
        except:
            pass

    def __enter__(self):
        if self.params:
            self.model.set_params(**{k: True for k, v in self.params.items()})

    def __exit__(self, type, value, traceback):
        if self.params:
            self.model.set_params(**self.params)


class nullcontext(object):
    def __init__(self, enter_result=None):
        self.enter_result = enter_result

    def __enter__(self):
        return self.enter_result

    def __exit__(self, *excinfo):
        pass


def get_groups(
    groups: Union[str, pd.DataFrame], X_train: pd.DataFrame, default: pd.DataFrame
):
    if groups is None:
        return default
    if isinstance(groups, str):
        if groups not in X_train.columns:
            raise ValueError(
                f"Column {groups} used for groups is not present in the dataset."
            )
        groups = X_train[groups]
    else:
        if groups.shape[0] != X_train.shape[0]:
            raise ValueError(
                f"groups has lenght {groups.shape[0]} which doesn't match X_train length of {len(X_train)}."
            )
    return groups


def get_all_object_vars_and_properties(object):
    """
    Gets all class, static and dynamic attributes from an object.

    Calling ``vars()`` would only return static attributes.

    https://stackoverflow.com/a/59769926

    # TODO: Do both:
    # Option 1: Set fh before calling any model
    "C:\ProgramData\Anaconda3\envs\pycaret_dev\lib\site-packages\sktime\forecasting\base\_sktime.py", line 187
    def _set_fh(self, fh):
    # Option 2: Ignore the exceptions
    """
<<<<<<< HEAD
    return_dict = {}
    for k in object.__dir__():
        try:
            if k[:2] != "__" and type(getattr(object, k, "")).__name__ != "method":
                return_dict.update({k: getattr(object, k, "")})
        except:
            pass
    return return_dict
=======
    d = {}
    for k in object.__dir__():
        try:
            if k[:2] != "__" and type(getattr(object, k, "")).__name__ != "method":
                d[k] = getattr(object, k, "")
        except:
            pass
    return d
>>>>>>> 806da8ac


def is_fit_var(key):
    return key and (
        (key.endswith("_") and not key.startswith("_")) or (key in ["n_clusters"])
    )


def can_early_stop(
    estimator, consider_partial_fit, consider_warm_start, consider_xgboost, params,
):
    """
    From https://github.com/ray-project/tune-sklearn/blob/master/tune_sklearn/tune_basesearch.py.

    Helper method to determine if it is possible to do early stopping.
    Only sklearn estimators with ``partial_fit`` or ``warm_start`` can be early
    stopped. warm_start works by picking up training from the previous
    call to ``fit``.

    Returns
    -------
        bool
            if the estimator can early stop
    """

    logger = get_logger()

    from sklearn.tree import BaseDecisionTree
    from sklearn.ensemble import BaseEnsemble

    try:
        base_estimator = estimator.steps[-1][1]
    except:
        base_estimator = estimator

    if consider_partial_fit:
        can_partial_fit = supports_partial_fit(base_estimator, params=params)
    else:
        can_partial_fit = False

    if consider_warm_start:
        is_not_tree_subclass = not issubclass(type(base_estimator), BaseDecisionTree)
        is_ensemble_subclass = issubclass(type(base_estimator), BaseEnsemble)
        can_warm_start = hasattr(base_estimator, "warm_start") and (
            (
                hasattr(base_estimator, "max_iter")
                and is_not_tree_subclass
                and not is_ensemble_subclass
            )
            or (is_ensemble_subclass and hasattr(base_estimator, "n_estimators"))
        )
    else:
        can_warm_start = False

    is_xgboost = False

    try:
        if consider_xgboost:
            from xgboost.sklearn import XGBModel

            is_xgboost = isinstance(base_estimator, XGBModel)
    except ImportError:
        pass

    logger.info(
        f"can_partial_fit: {can_partial_fit}, can_warm_start: {can_warm_start}, is_xgboost: {is_xgboost}"
    )

    return can_partial_fit or can_warm_start or is_xgboost


def infer_ml_usecase(y: pd.Series) -> Tuple[str, str]:
    c1 = "int" in y.dtype.name
    c2 = y.nunique() <= 20
    c3 = y.dtype.name in ["object", "bool", "category"]

    if (c1 and c2) or c3:
        ml_usecase = "classification"
    else:
        ml_usecase = "regression"

    if y.nunique() > 2 and ml_usecase != "regression":
        subcase = "multi"
    else:
        subcase = "binary"
    return ml_usecase, subcase


def get_columns_to_stratify_by(
    X: pd.DataFrame, y: pd.DataFrame, stratify: Union[bool, List[str]], target: str
) -> pd.DataFrame:
    if not stratify:
        stratify = None
    else:
        if isinstance(stratify, list):
            data = pd.concat([X, y], axis=1)
            if not all(col in data.columns for col in stratify):
                raise ValueError("Column to stratify by does not exist in the dataset.")
            stratify = data[stratify]
        else:
            stratify = y
    return stratify


def check_if_global_is_not_none(globals_d: dict, global_names: dict):
    def decorator(func):
        def wrapper(*args, **kwargs):
            for name, message in global_names.items():
                if globals_d[name] is None:
                    raise ValueError(message)
            return func(*args, **kwargs)

        return wrapper

    return decorator<|MERGE_RESOLUTION|>--- conflicted
+++ resolved
@@ -572,7 +572,6 @@
     def _set_fh(self, fh):
     # Option 2: Ignore the exceptions
     """
-<<<<<<< HEAD
     return_dict = {}
     for k in object.__dir__():
         try:
@@ -581,16 +580,6 @@
         except:
             pass
     return return_dict
-=======
-    d = {}
-    for k in object.__dir__():
-        try:
-            if k[:2] != "__" and type(getattr(object, k, "")).__name__ != "method":
-                d[k] = getattr(object, k, "")
-        except:
-            pass
-    return d
->>>>>>> 806da8ac
 
 
 def is_fit_var(key):
