import os
import gc
import logging
import random
import secrets
import traceback
import warnings
import pandas as pd
from typing import List, Tuple, Dict, Optional, Any, Union
from unittest.mock import patch
from joblib.memory import Memory
from packaging import version

import numpy as np  # type: ignore
import plotly.express as px  # type: ignore
import plotly.graph_objects as go  # type: ignore
import pycaret.internal.patches.sklearn
import pycaret.internal.patches.yellowbrick
import pycaret.internal.persistence
import pycaret.internal.preprocess
import scikitplot as skplt  # type: ignore
from pandas.io.formats.style import Styler
from pycaret.internal.logging import create_logger
from pycaret.internal.meta_estimators import get_estimator_from_meta_estimator
from pycaret.internal.pipeline import Pipeline as InternalPipeline
from pycaret.internal.pipeline import (
    estimator_pipeline,
    get_pipeline_estimator_label,
    get_pipeline_fit_kwargs,
    get_memory,
)
from pycaret.internal.plots.helper import MatplotlibDefaultDPI
from pycaret.internal.plots.yellowbrick import show_yellowbrick_plot
from pycaret.internal.pycaret_experiment.pycaret_experiment import _PyCaretExperiment
from pycaret.internal.pycaret_experiment.utils import MLUsecase
from pycaret.internal.utils import (
    check_features_exist,
    get_model_name,
    mlflow_remove_bad_chars,
)
<<<<<<< HEAD
from pycaret.internal.validation import *
from pycaret.utils._dependencies import _check_soft_dependencies
=======
from pycaret.internal.logging import get_logger
from pycaret.internal.validation import is_sklearn_cv_generator
from copy import deepcopy

>>>>>>> ee1bed8e
from pycaret.internal.Display import Display
from sklearn.model_selection import BaseCrossValidator  # type: ignore


warnings.filterwarnings("ignore")
LOGGER = get_logger()


class _TabularExperiment(_PyCaretExperiment):
    def __init__(self) -> None:
        super().__init__()
        self.variable_keys = self.variable_keys.union(
            {
                "_ml_usecase",
                "_available_plots",
                "variable_keys",
                "USI",
                "html_param",
                "seed",
                "pipeline",
                "experiment__",
                "n_jobs_param",
                "_gpu_n_jobs_param",
                "master_model_container",
                "display_container",
                "exp_name_log",
                "exp_id",
                "logging_param",
                "log_plots_param",
                "data",
                "idx",
                "gpu_param",
                "_all_models",
                "_all_models_internal",
                "_all_metrics",
                "pipeline",
                "memory",
                "imputation_regressor",
                "imputation_classifier",
                "iterative_imputation_iters_param",
            }
        )
        return

    def _get_setup_display(self, **kwargs) -> Styler:
        return pd.DataFrame().style

    def _get_default_plots_to_log(self) -> List[str]:
        return []

    def _get_groups(
        self,
        groups,
        data: Optional[pd.DataFrame] = None,
        fold_groups=None,
    ):
        import pycaret.internal.utils

        data = data if data is not None else self.X_train
        fold_groups = fold_groups if fold_groups is not None else self.fold_groups_param
        return pycaret.internal.utils.get_groups(groups, data, fold_groups)

    def _get_cv_splitter(
        self, fold, ml_usecase: Optional[MLUsecase] = None
    ) -> BaseCrossValidator:
        """Returns the cross validator object used to perform cross validation"""
        if not ml_usecase:
            ml_usecase = self._ml_usecase

        import pycaret.internal.utils

        return pycaret.internal.utils.get_cv_splitter(
            fold,
            default=self.fold_generator,
            seed=self.seed,
            shuffle=self.fold_shuffle_param,
            int_default="stratifiedkfold"
            if ml_usecase == MLUsecase.CLASSIFICATION
            else "kfold",
        )

    def _is_unsupervised(self) -> bool:
        return False

    def _get_model_id(self, e, models=None) -> str:
        """
        Get model id.
        """
        if models is None:
            models = self._all_models_internal

        return pycaret.internal.utils.get_model_id(e, models)

    def _get_metric_by_name_or_id(self, name_or_id: str, metrics: Optional[Any] = None):
        """
        Gets a metric from get_metrics() by name or index.
        """
        if metrics is None:
            metrics = self._all_metrics
        metric = None
        try:
            metric = metrics[name_or_id]
            return metric
        except Exception:
            pass

        try:
            metric = next(
                v for k, v in metrics.items() if name_or_id in (v.display_name, v.name)
            )
            return metric
        except Exception:
            pass

        return metric

    def _get_model_name(self, e, deep: bool = True, models=None) -> str:
        """
        Get model name.
        """
        if models is None:
            models = self._all_models_internal

        return get_model_name(e, models, deep=deep)

    def _mlflow_log_model(
        self,
        model,
        model_results,
        score_dict: dict,
        source: str,
        runtime: float,
        model_fit_time: float,
        pipeline,
        log_holdout: bool = True,
        log_plots: bool = False,
        tune_cv_results=None,
        URI=None,
        experiment_custom_tags=None,
        display: Optional[Display] = None,
    ):
        self.logger.info("Creating MLFlow logs")

        # Creating Logs message monitor
        if display:
            display.update_monitor(1, "Creating Logs")
            display.display_monitor()

        # import mlflow
        import mlflow
        import mlflow.sklearn

        mlflow.set_experiment(self.exp_name_log)

        full_name = self._get_model_name(model)
        self.logger.info(f"Model: {full_name}")

        with mlflow.start_run(run_name=full_name, nested=True) as run:

            # Get active run to log as tag
            RunID = run.info.run_id

            # Log model parameters
            pipeline_estimator_name = get_pipeline_estimator_label(model)
            if pipeline_estimator_name:
                params = model.named_steps[pipeline_estimator_name]
            else:
                params = model

            # get regressor from meta estimator
            params = get_estimator_from_meta_estimator(params)

            try:
                try:
                    params = params.get_all_params()
                except Exception:
                    params = params.get_params()
            except Exception:
                self.logger.warning("Couldn't get params for model. Exception:")
                self.logger.warning(traceback.format_exc())
                params = {}

            for i in list(params):
                v = params.get(i)
                if len(str(v)) > 250:
                    params.pop(i)

            params = {mlflow_remove_bad_chars(k): v for k, v in params.items()}
            self.logger.info(f"logged params: {params}")
            mlflow.log_params(params)

            # Log metrics
            def try_make_float(val):
                try:
                    return np.float64(val)
                except Exception:
                    return np.nan

            score_dict = {k: try_make_float(v) for k, v in score_dict.items()}
            self.logger.info(f"logged metrics: {score_dict}")
            mlflow.log_metrics(score_dict)

            # set tag of compare_models
            mlflow.set_tag("Source", source)

            # set custom tags if applicable
            if experiment_custom_tags:
                mlflow.set_tags(experiment_custom_tags)

            if not URI:
                import secrets

                URI = secrets.token_hex(nbytes=4)
            mlflow.set_tag("URI", URI)
            mlflow.set_tag("USI", self.USI)
            mlflow.set_tag("Run Time", runtime)
            mlflow.set_tag("Run ID", RunID)

            # Log training time in seconds
            mlflow.log_metric("TT", model_fit_time)

            # Log the CV results as model_results.html artifact
            if not self._is_unsupervised():
                try:
                    model_results.data.to_html(
                        "Results.html", col_space=65, justify="left"
                    )
                except Exception:
                    model_results.to_html("Results.html", col_space=65, justify="left")
                mlflow.log_artifact("Results.html")
                os.remove("Results.html")

                if log_holdout:
                    # Generate hold-out predictions and save as html
                    try:
                        holdout = self.predict_model(model, verbose=False)  # type: ignore
                        holdout_score = self.pull(pop=True)
                        del holdout
                        holdout_score.to_html(
                            "Holdout.html", col_space=65, justify="left"
                        )
                        mlflow.log_artifact("Holdout.html")
                        os.remove("Holdout.html")
                    except Exception:
                        self.logger.warning(
                            "Couldn't create holdout prediction for model, exception below:"
                        )
                        self.logger.warning(traceback.format_exc())

            # Log AUC and Confusion Matrix plot
            if log_plots:

                self.logger.info(
                    "SubProcess plot_model() called =================================="
                )

                def _log_plot(plot):
                    try:
                        plot_name = self.plot_model(
                            model, plot=plot, verbose=False, save=True, system=False
                        )
                        mlflow.log_artifact(plot_name)
                        os.remove(plot_name)
                    except Exception as e:
                        self.logger.warning(e)

                for plot in log_plots:
                    _log_plot(plot)

                self.logger.info(
                    "SubProcess plot_model() end =================================="
                )

            # Log hyperparameter tuning grid
            if tune_cv_results:
                d1 = tune_cv_results.get("params")
                dd = pd.DataFrame.from_dict(d1)
                dd["Score"] = tune_cv_results.get("mean_test_score")
                dd.to_html("Iterations.html", col_space=75, justify="left")
                mlflow.log_artifact("Iterations.html")
                os.remove("Iterations.html")

            # get default conda env
            from mlflow.sklearn import get_default_conda_env

            default_conda_env = get_default_conda_env()
            default_conda_env["name"] = f"{self.exp_name_log}-env"
            default_conda_env.get("dependencies").pop(-3)
            dependencies = default_conda_env.get("dependencies")[-1]
            from pycaret.utils import __version__

            dep = f"pycaret=={__version__}"
            dependencies["pip"] = [dep]

            # define model signature
            from mlflow.models.signature import infer_signature

            try:
                signature = infer_signature(self.data.drop([self.target_param], axis=1))
            except Exception:
                self.logger.warning("Couldn't infer MLFlow signature.")
                signature = None
            if not self._is_unsupervised():
                input_example = (
                    self.data.drop([self.target_param], axis=1).iloc[0].to_dict()
                )
            else:
                input_example = self.data.iloc[0].to_dict()

            # log model as sklearn flavor
            pipeline_temp = deepcopy(pipeline)
            pipeline_temp.steps.append(["trained_model", model])
            mlflow.sklearn.log_model(
                pipeline_temp,
                "model",
                conda_env=default_conda_env,
                signature=signature,
                input_example=input_example,
            )
            del pipeline_temp
        gc.collect()

    def _profile(self, profile, profile_kwargs):
        """Create a profile report"""
        if profile:
            profile_kwargs = profile_kwargs or {}

            if self.verbose:
                print("Loading profile... Please Wait!")
            try:
                import pandas_profiling

                self.report = pandas_profiling.ProfileReport(
                    self.data, **profile_kwargs
                )
            except Exception as ex:
                print("Profiler Failed. No output to show, continue with modeling.")
                self.logger.error(
                    f"Data Failed with exception:\n {ex}\n"
                    "No output to show, continue with modeling."
                )

        return self

    def _initialize_setup(
        self,
        n_jobs: Optional[int] = -1,
        use_gpu: bool = False,
        html: bool = True,
        session_id: Optional[int] = None,
        system_log: Union[bool, logging.Logger] = True,
        log_experiment: bool = False,
        experiment_name: Optional[str] = None,
        memory: Union[bool, str, Memory] = True,
        verbose: bool = True,
    ):
        """
        This function initializes the environment in pycaret.
        setup() must called before executing any other function in pycaret. It
        takes only two mandatory parameters: data and name of the target column.

        """
        from pycaret.utils import __version__

        # Parameter attrs
        self.n_jobs_param = n_jobs
        self.gpu_param = use_gpu
        self.html_param = html
        self.logging_param = log_experiment
        self.memory = get_memory(memory)
        self.verbose = verbose

        # Global attrs
        self.USI = secrets.token_hex(nbytes=2)
        self.seed = random.randint(150, 9000) if session_id is None else session_id
        np.random.seed(self.seed)

        # Initialization =========================================== >>

        # Get local parameters to write to logger
        function_params_str = ", ".join(
            [f"{k}={v}" for k, v in locals().items() if k != "self"]
        )

        if experiment_name:
            if not isinstance(experiment_name, str):
                raise TypeError(
                    "The experiment_name parameter must be a non-empty str if not None."
                )
            self.exp_name_log = experiment_name

        self.logger = create_logger(system_log)
        self.logger.info(f"PyCaret {type(self).__name__}")
        self.logger.info(f"Logging name: {self.exp_name_log}")
        self.logger.info(f"ML Usecase: {self._ml_usecase}")
        self.logger.info(f"version {__version__}")
        self.logger.info("Initializing setup()")
        self.logger.info(f"self.USI: {self.USI}")

        self.logger.info(f"self.variable_keys: {self.variable_keys}")

        self._check_enviroment()

        # Set up GPU usage ========================================= >>

        if self.gpu_param != "force" and type(self.gpu_param) is not bool:
            raise TypeError(
                f"Invalid value for the use_gpu parameter, got {self.gpu_param}. "
                "Possible values are: 'force', True or False."
            )

        cuml_version = None
        if self.gpu_param:
            self.logger.info("Set up GPU usage.")

            try:
                from cuml import __version__

                cuml_version = __version__
                self.logger.info(f"cuml=={cuml_version}")

                cuml_version = cuml_version.split(".")
                cuml_version = (int(cuml_version[0]), int(cuml_version[1]))
            except Exception:
                self.logger.warning("cuML not found")

            if cuml_version is None or not version.parse(cuml_version) >= version.parse(
                "0.15"
            ):
                message = f"cuML is outdated or not found. Required version is >=0.15, got {__version__}"
                if use_gpu == "force":
                    raise ImportError(message)
                else:
                    self.logger.warning(message)

        return self

    @staticmethod
    def plot_model_check_display_format_(display_format: Optional[str]):
        """Checks if the display format is in the allowed list"""
        plot_formats = [None, "streamlit"]

        if display_format not in plot_formats:
            raise ValueError("display_format can only be None or 'streamlit'.")

    def plot_model(
        self,
        estimator,
        plot: str = "auc",
        scale: float = 1,  # added in pycaret==2.1.0
        save: Union[str, bool] = False,
        fold: Optional[Union[int, Any]] = None,
        fit_kwargs: Optional[dict] = None,
        plot_kwargs: Optional[dict] = None,
        groups: Optional[Union[str, Any]] = None,
        feature_name: Optional[str] = None,
        label: bool = False,
        use_train_data: bool = False,
        verbose: bool = True,
        system: bool = True,
        display: Optional[Display] = None,  # added in pycaret==2.2.0
        display_format: Optional[str] = None,
    ) -> str:

        """
        This function takes a trained model object and returns a plot based on the
        test / hold-out set. The process may require the model to be re-trained in
        certain cases. See list of plots supported below.

        Model must be created using create_model() or tune_model().

        Example
        -------
        >>> from pycaret.datasets import get_data
        >>> juice = get_data('juice')
        >>> experiment_name = setup(data = juice,  target = 'Purchase')
        >>> lr = create_model('lr')
        >>> plot_model(lr)

        This will return an AUC plot of a trained Logistic Regression model.

        Parameters
        ----------
        estimator : object, default = none
            A trained model object should be passed as an estimator.

        plot : str, default = auc
            Enter abbreviation of type of plot. The current list of plots supported are (Plot - Name):

            * 'residuals_interactive' - Interactive Residual plots
            * 'auc' - Area Under the Curve
            * 'threshold' - Discrimination Threshold
            * 'pr' - Precision Recall Curve
            * 'confusion_matrix' - Confusion Matrix
            * 'error' - Class Prediction Error
            * 'class_report' - Classification Report
            * 'boundary' - Decision Boundary
            * 'rfe' - Recursive Feature Selection
            * 'learning' - Learning Curve
            * 'manifold' - Manifold Learning
            * 'calibration' - Calibration Curve
            * 'vc' - Validation Curve
            * 'dimension' - Dimension Learning
            * 'feature' - Feature Importance
            * 'feature_all' - Feature Importance (All)
            * 'parameter' - Model Hyperparameter
            * 'lift' - Lift Curve
            * 'gain' - Gain Chart

        scale: float, default = 1
            The resolution scale of the figure.

        save: string or bool, default = False
            When set to True, Plot is saved as a 'png' file in current working directory.
            When a path destination is given, Plot is saved as a 'png' file the given path to the directory of choice.

        fold: integer or scikit-learn compatible CV generator, default = None
            Controls cross-validation used in certain plots. If None, will use the CV generator
            defined in setup(). If integer, will use KFold CV with that many folds.
            When cross_validation is False, this parameter is ignored.

        fit_kwargs: dict, default = {} (empty dict)
            Dictionary of arguments passed to the fit method of the model.

        groups: str or array-like, with shape (n_samples,), default = None
            Optional Group labels for the samples used while splitting the dataset into train/test set.
            If string is passed, will use the data column with that name as the groups.
            Only used if a group based cross-validation generator is used (eg. GroupKFold).
            If None, will use the value set in fold_groups parameter in setup().

        verbose: bool, default = True
            Progress bar not shown when verbose set to False.

        system: bool, default = True
            Must remain True all times. Only to be changed by internal functions.

        display_format: str, default = None
            To display plots in Streamlit (https://www.streamlit.io/), set this to 'streamlit'.
            Currently, not all plots are supported.

        Returns
        -------
        Visual_Plot
            Prints the visual plot.
        str:
            If save parameter is True, will return the name of the saved file.

        Warnings
        --------
        -  'svm' and 'ridge' doesn't support the predict_proba method. As such, AUC and
            calibration plots are not available for these estimators.

        -   When the 'max_features' parameter of a trained model object is not equal to
            the number of samples in training set, the 'rfe' plot is not available.

        -   'calibration', 'threshold', 'manifold' and 'rfe' plots are not available for
            multiclass problems.


        """

        function_params_str = ", ".join([f"{k}={v}" for k, v in locals().items()])

        self.logger.info("Initializing plot_model()")
        self.logger.info(f"plot_model({function_params_str})")

        self.logger.info("Checking exceptions")

        if not fit_kwargs:
            fit_kwargs = {}

        if not hasattr(estimator, "fit"):
            raise ValueError(
                f"Estimator {estimator} does not have the required fit() method."
            )

        if plot not in self._available_plots:
            raise ValueError(
                "Plot Not Available. Please see docstring for list of available Plots."
            )

        # checking display_format parameter
        self.plot_model_check_display_format_(display_format=display_format)

        # Import required libraries ----
        if display_format == "streamlit":
            _check_soft_dependencies("streamlit", extra=None, severity="error")
            import streamlit as st

        # multiclass plot exceptions:
        multiclass_not_available = ["calibration", "threshold", "manifold", "rfe"]
        if self._is_multiclass():
            if plot in multiclass_not_available:
                raise ValueError(
                    "Plot Not Available for multiclass problems. Please see docstring for list of available Plots."
                )

        # exception for CatBoost
        # if "CatBoostClassifier" in str(type(estimator)):
        #    raise ValueError(
        #    "CatBoost estimator is not compatible with plot_model function, try using Catboost with interpret_model instead."
        # )

        # checking for auc plot
        if not hasattr(estimator, "predict_proba") and plot == "auc":
            raise TypeError(
                "AUC plot not available for estimators with no predict_proba attribute."
            )

        # checking for auc plot
        if not hasattr(estimator, "predict_proba") and plot == "auc":
            raise TypeError(
                "AUC plot not available for estimators with no predict_proba attribute."
            )

        # checking for calibration plot
        if not hasattr(estimator, "predict_proba") and plot == "calibration":
            raise TypeError(
                "Calibration plot not available for estimators with no predict_proba attribute."
            )

        def is_tree(e):
            from sklearn.ensemble._forest import BaseForest
            from sklearn.tree import BaseDecisionTree

            if "final_estimator" in e.get_params():
                e = e.final_estimator
            if "base_estimator" in e.get_params():
                e = e.base_estimator
            if isinstance(e, BaseForest) or isinstance(e, BaseDecisionTree):
                return True

        # checking for calibration plot
        if plot == "tree" and not is_tree(estimator):
            raise TypeError(
                "Decision Tree plot is only available for scikit-learn Decision Trees and Forests, Ensemble models using those or Stacked models using those as meta (final) estimators."
            )

        # checking for feature plot
        if not (
            hasattr(estimator, "coef_") or hasattr(estimator, "feature_importances_")
        ) and (plot == "feature" or plot == "feature_all" or plot == "rfe"):
            raise TypeError(
                "Feature Importance and RFE plots not available for estimators that doesnt support coef_ or feature_importances_ attribute."
            )

        # checking fold parameter
        if fold is not None and not (
            type(fold) is int or is_sklearn_cv_generator(fold)
        ):
            raise TypeError(
                "fold parameter must be either None, an integer or a scikit-learn compatible CV generator object."
            )

        if type(label) is not bool:
            raise TypeError("Label parameter only accepts True or False.")

        if type(use_train_data) is not bool:
            raise TypeError("use_train_data parameter only accepts True or False.")

        if feature_name is not None and type(feature_name) is not str:
            raise TypeError(
                "feature parameter must be string containing column name of dataset."
            )

        """

        ERROR HANDLING ENDS HERE

        """

        cv = self._get_cv_splitter(fold)

        groups = self._get_groups(groups)

        if not display:
            progress_args = {"max": 5}
            display = Display(
                verbose=verbose, html_param=self.html_param, progress_args=progress_args
            )
            display.display_progress()

        plot_kwargs = plot_kwargs or {}

        self.logger.info("Preloading libraries")
        # pre-load libraries
        import matplotlib.pyplot as plt

        np.random.seed(self.seed)

        display.move_progress()

        # defining estimator as model locally
        # deepcopy instead of clone so we have a fitted estimator
        if isinstance(estimator, InternalPipeline):
            estimator = estimator.steps[-1][1]
        estimator = deepcopy(estimator)
        model = estimator

        display.move_progress()

        # plots used for logging (controlled through plots_log_param)
        # AUC, #Confusion Matrix and #Feature Importance

        self.logger.info("Copying training dataset")

        self.logger.info(f"Plot type: {plot}")
        plot_name = self._available_plots[plot]
        display.move_progress()

        # yellowbrick workaround start
        import yellowbrick.utils.helpers
        import yellowbrick.utils.types

        # yellowbrick workaround end

        model_name = self._get_model_name(model)
        plot_filename = f"{plot_name}.png"
        with patch(
            "yellowbrick.utils.types.is_estimator",
            pycaret.internal.patches.yellowbrick.is_estimator,
        ):
            with patch(
                "yellowbrick.utils.helpers.is_estimator",
                pycaret.internal.patches.yellowbrick.is_estimator,
            ):
                _base_dpi = 100

                def residuals_interactive():
                    from pycaret.internal.plots.residual_plots import (
                        InteractiveResidualsPlot,
                    )

                    resplots = InteractiveResidualsPlot(
                        x=self.X_train_transformed,
                        y=self.y_train_transformed,
                        x_test=self.X_test_transformed,
                        y_test=self.y_test_transformed,
                        model=estimator,
                        display=display,
                    )

                    display.clear_output()
                    if system:
                        resplots.show()

                    plot_filename = f"{plot_name}.html"

                    if save:
                        if not isinstance(save, bool):
                            plot_filename = os.path.join(save, plot_filename)
                        else:
                            plot_filename = plot
                        self.logger.info(f"Saving '{plot_filename}'")
                        resplots.write_html(plot_filename)

                    self.logger.info("Visual Rendered Successfully")
                    return plot_filename

                def cluster():
                    self.logger.info(
                        "SubProcess assign_model() called =================================="
                    )
                    b = self.assign_model(  # type: ignore
                        estimator, verbose=False, transformation=True
                    ).reset_index(drop=True)
                    self.logger.info(
                        "SubProcess assign_model() end =================================="
                    )
                    cluster = b["Cluster"].values
                    b.drop("Cluster", axis=1, inplace=True)
                    b = pd.get_dummies(b)  # casting categorical variable

                    from sklearn.decomposition import PCA

                    pca = PCA(n_components=2, random_state=self.seed)
                    self.logger.info("Fitting PCA()")
                    pca_ = pca.fit_transform(b)
                    pca_ = pd.DataFrame(pca_)
                    pca_ = pca_.rename(columns={0: "PCA1", 1: "PCA2"})
                    pca_["Cluster"] = cluster

                    if feature_name is not None:
                        pca_["Feature"] = self.data[feature_name]
                    else:
                        pca_["Feature"] = self.data[self.data.columns[0]]

                    if label:
                        pca_["Label"] = pca_["Feature"]

                    """
                    sorting
                    """

                    self.logger.info("Sorting dataframe")

                    clus_num = [int(i.split()[1]) for i in pca_["Cluster"]]

                    pca_["cnum"] = clus_num
                    pca_.sort_values(by="cnum", inplace=True)

                    """
                    sorting ends
                    """

                    display.clear_output()

                    self.logger.info("Rendering Visual")

                    if label:
                        fig = px.scatter(
                            pca_,
                            x="PCA1",
                            y="PCA2",
                            text="Label",
                            color="Cluster",
                            opacity=0.5,
                        )
                    else:
                        fig = px.scatter(
                            pca_,
                            x="PCA1",
                            y="PCA2",
                            hover_data=["Feature"],
                            color="Cluster",
                            opacity=0.5,
                        )

                    fig.update_traces(textposition="top center")
                    fig.update_layout(plot_bgcolor="rgb(240,240,240)")

                    fig.update_layout(
                        height=600 * scale, title_text="2D Cluster PCA Plot"
                    )

                    plot_filename = f"{plot_name}.html"

                    if save:
                        if not isinstance(save, bool):
                            plot_filename = os.path.join(save, plot_filename)
                        else:
                            plot_filename = plot
                        self.logger.info(f"Saving '{plot_filename}'")
                        fig.write_html(plot_filename)

                    elif system:
                        if display_format == "streamlit":
                            st.write(fig)
                        else:
                            fig.show()

                    self.logger.info("Visual Rendered Successfully")
                    return plot_filename

                def umap():
                    self.logger.info(
                        "SubProcess assign_model() called =================================="
                    )
                    b = self.assign_model(  # type: ignore
                        model, verbose=False, transformation=True, score=False
                    ).reset_index(drop=True)
                    self.logger.info(
                        "SubProcess assign_model() end =================================="
                    )

                    label = pd.DataFrame(b["Anomaly"])
                    b.dropna(axis=0, inplace=True)  # droping rows with NA's
                    b.drop(["Anomaly"], axis=1, inplace=True)

                    _check_soft_dependencies(
                        "umap",
                        extra="analysis",
                        severity="error",
                        install_name="umap-learn",
                    )
                    import umap

                    reducer = umap.UMAP()
                    self.logger.info("Fitting UMAP()")
                    embedding = reducer.fit_transform(b)
                    X = pd.DataFrame(embedding)

                    import plotly.express as px

                    df = X
                    df["Anomaly"] = label

                    if feature_name is not None:
                        df["Feature"] = self.data[feature_name]
                    else:
                        df["Feature"] = self.data[self.data.columns[0]]

                    display.clear_output()

                    self.logger.info("Rendering Visual")

                    fig = px.scatter(
                        df,
                        x=0,
                        y=1,
                        color="Anomaly",
                        title="uMAP Plot for Outliers",
                        hover_data=["Feature"],
                        opacity=0.7,
                        width=900 * scale,
                        height=800 * scale,
                    )
                    plot_filename = f"{plot_name}.html"

                    if save:
                        if not isinstance(save, bool):
                            plot_filename = os.path.join(save, plot_filename)
                        else:
                            plot_filename = plot
                        self.logger.info(f"Saving '{plot_filename}'")
                        fig.write_html(f"{plot_filename}")

                    elif system:
                        if display_format == "streamlit":
                            st.write(fig)
                        else:
                            fig.show()

                    self.logger.info("Visual Rendered Successfully")
                    return plot_filename

                def tsne():
                    if self._ml_usecase == MLUsecase.CLUSTERING:
                        return _tsne_clustering()
                    else:
                        return _tsne_anomaly()

                def _tsne_anomaly():
                    self.logger.info(
                        "SubProcess assign_model() called =================================="
                    )
                    b = self.assign_model(  # type: ignore
                        model, verbose=False, transformation=True, score=False
                    ).reset_index(drop=True)
                    self.logger.info(
                        "SubProcess assign_model() end =================================="
                    )
                    cluster = b["Anomaly"].values
                    b.dropna(axis=0, inplace=True)  # droping rows with NA's
                    b.drop("Anomaly", axis=1, inplace=True)

                    self.logger.info("Getting dummies to cast categorical variables")

                    from sklearn.manifold import TSNE

                    self.logger.info("Fitting TSNE()")
                    X_embedded = TSNE(n_components=3).fit_transform(b)

                    X = pd.DataFrame(X_embedded)
                    X["Anomaly"] = cluster
                    if feature_name is not None:
                        X["Feature"] = self.data[feature_name]
                    else:
                        X["Feature"] = self.data[self.data.columns[0]]

                    df = X

                    display.clear_output()

                    self.logger.info("Rendering Visual")

                    if label:
                        fig = px.scatter_3d(
                            df,
                            x=0,
                            y=1,
                            z=2,
                            text="Feature",
                            color="Anomaly",
                            title="3d TSNE Plot for Outliers",
                            opacity=0.7,
                            width=900 * scale,
                            height=800 * scale,
                        )
                    else:
                        fig = px.scatter_3d(
                            df,
                            x=0,
                            y=1,
                            z=2,
                            hover_data=["Feature"],
                            color="Anomaly",
                            title="3d TSNE Plot for Outliers",
                            opacity=0.7,
                            width=900 * scale,
                            height=800 * scale,
                        )

                    plot_filename = f"{plot_name}.html"

                    if save:
                        if not isinstance(save, bool):
                            plot_filename = os.path.join(save, plot_filename)
                        else:
                            plot_filename = plot
                        self.logger.info(f"Saving '{plot_filename}'")
                        fig.write_html(f"{plot_filename}")

                    elif system:
                        if display_format == "streamlit":
                            st.write(fig)
                        else:
                            fig.show()

                    self.logger.info("Visual Rendered Successfully")
                    return plot_filename

                def _tsne_clustering():
                    self.logger.info(
                        "SubProcess assign_model() called =================================="
                    )
                    b = self.assign_model(  # type: ignore
                        estimator,
                        verbose=False,
                        score=False,
                        transformation=True,
                    ).reset_index(drop=True)
                    self.logger.info(
                        "SubProcess assign_model() end =================================="
                    )

                    cluster = b["Cluster"].values
                    b.drop("Cluster", axis=1, inplace=True)

                    from sklearn.manifold import TSNE

                    self.logger.info("Fitting TSNE()")
                    X_embedded = TSNE(
                        n_components=3, random_state=self.seed
                    ).fit_transform(b)
                    X_embedded = pd.DataFrame(X_embedded)
                    X_embedded["Cluster"] = cluster

                    if feature_name is not None:
                        X_embedded["Feature"] = self.data[feature_name]
                    else:
                        X_embedded["Feature"] = self.data[self.data.columns[0]]

                    if label:
                        X_embedded["Label"] = X_embedded["Feature"]

                    """
                    sorting
                    """
                    self.logger.info("Sorting dataframe")

                    clus_num = [int(i.split()[1]) for i in X_embedded["Cluster"]]

                    X_embedded["cnum"] = clus_num
                    X_embedded.sort_values(by="cnum", inplace=True)

                    """
                    sorting ends
                    """

                    df = X_embedded

                    display.clear_output()

                    self.logger.info("Rendering Visual")

                    if label:

                        fig = px.scatter_3d(
                            df,
                            x=0,
                            y=1,
                            z=2,
                            color="Cluster",
                            title="3d TSNE Plot for Clusters",
                            text="Label",
                            opacity=0.7,
                            width=900 * scale,
                            height=800 * scale,
                        )

                    else:
                        fig = px.scatter_3d(
                            df,
                            x=0,
                            y=1,
                            z=2,
                            color="Cluster",
                            title="3d TSNE Plot for Clusters",
                            hover_data=["Feature"],
                            opacity=0.7,
                            width=900 * scale,
                            height=800 * scale,
                        )

                    plot_filename = f"{plot_name}.html"

                    if save:
                        if not isinstance(save, bool):
                            plot_filename = os.path.join(save, plot_filename)
                        else:
                            plot_filename = plot
                        self.logger.info(f"Saving '{plot_filename}'")
                        fig.write_html(f"{plot_filename}")

                    elif system:
                        if display_format == "streamlit":
                            st.write(fig)
                        else:
                            fig.show()

                    self.logger.info("Visual Rendered Successfully")
                    return plot_filename

                def distribution():
                    self.logger.info(
                        "SubProcess assign_model() called =================================="
                    )
                    d = self.assign_model(  # type: ignore
                        estimator, verbose=False
                    ).reset_index(drop=True)
                    self.logger.info(
                        "SubProcess assign_model() end =================================="
                    )

                    """
                    sorting
                    """
                    self.logger.info("Sorting dataframe")

                    clus_num = []
                    for i in d.Cluster:
                        a = int(i.split()[1])
                        clus_num.append(a)

                    d["cnum"] = clus_num
                    d.sort_values(by="cnum", inplace=True)
                    d.reset_index(inplace=True, drop=True)

                    clus_label = []
                    for i in d.cnum:
                        a = "Cluster " + str(i)
                        clus_label.append(a)

                    d.drop(["Cluster", "cnum"], inplace=True, axis=1)
                    d["Cluster"] = clus_label

                    """
                    sorting ends
                    """

                    if feature_name is None:
                        x_col = "Cluster"
                    else:
                        x_col = feature_name

                    display.clear_output()

                    self.logger.info("Rendering Visual")

                    fig = px.histogram(
                        d,
                        x=x_col,
                        color="Cluster",
                        marginal="box",
                        opacity=0.7,
                        hover_data=d.columns,
                    )

                    fig.update_layout(
                        height=600 * scale,
                    )

                    plot_filename = f"{plot_name}.html"

                    if save:
                        if not isinstance(save, bool):
                            plot_filename = os.path.join(save, plot_filename)
                        else:
                            plot_filename = plot
                        self.logger.info(f"Saving '{plot_filename}'")
                        fig.write_html(f"{plot_filename}")

                    elif system:
                        if display_format == "streamlit":
                            st.write(fig)
                        else:
                            fig.show()

                    self.logger.info("Visual Rendered Successfully")
                    return plot_filename

                def elbow():
                    try:
                        from yellowbrick.cluster import KElbowVisualizer

                        visualizer = KElbowVisualizer(
                            estimator, timings=False, **plot_kwargs
                        )
                        show_yellowbrick_plot(
                            visualizer=visualizer,
                            X_train=self.X_train_transformed,
                            y_train=None,
                            X_test=None,
                            y_test=None,
                            name=plot_name,
                            handle_test="",
                            scale=scale,
                            save=save,
                            fit_kwargs=fit_kwargs,
                            groups=groups,
                            display=display,
                            display_format=display_format,
                        )

                    except:
                        self.logger.error("Elbow plot failed. Exception:")
                        self.logger.error(traceback.format_exc())
                        raise TypeError("Plot Type not supported for this model.")

                def silhouette():
                    from yellowbrick.cluster import SilhouetteVisualizer

                    try:
                        visualizer = SilhouetteVisualizer(
                            estimator, colors="yellowbrick", **plot_kwargs
                        )
                        show_yellowbrick_plot(
                            visualizer=visualizer,
                            X_train=self.X_train_transformed,
                            y_train=None,
                            X_test=None,
                            y_test=None,
                            name=plot_name,
                            handle_test="",
                            scale=scale,
                            save=save,
                            fit_kwargs=fit_kwargs,
                            groups=groups,
                            display=display,
                            display_format=display_format,
                        )
                    except:
                        self.logger.error("Silhouette plot failed. Exception:")
                        self.logger.error(traceback.format_exc())
                        raise TypeError("Plot Type not supported for this model.")

                def distance():
                    from yellowbrick.cluster import InterclusterDistance

                    try:
                        visualizer = InterclusterDistance(estimator, **plot_kwargs)
                        show_yellowbrick_plot(
                            visualizer=visualizer,
                            X_train=self.X_train_transformed,
                            y_train=None,
                            X_test=None,
                            y_test=None,
                            name=plot_name,
                            handle_test="",
                            scale=scale,
                            save=save,
                            fit_kwargs=fit_kwargs,
                            groups=groups,
                            display=display,
                            display_format=display_format,
                        )
                    except:
                        self.logger.error("Distance plot failed. Exception:")
                        self.logger.error(traceback.format_exc())
                        raise TypeError("Plot Type not supported for this model.")

                def residuals():

                    from yellowbrick.regressor import ResidualsPlot

                    visualizer = ResidualsPlot(estimator, **plot_kwargs)
                    show_yellowbrick_plot(
                        visualizer=visualizer,
                        X_train=self.X_train_transformed,
                        y_train=self.y_train_transformed,
                        X_test=self.X_test_transformed,
                        y_test=self.y_test_transformed,
                        name=plot_name,
                        scale=scale,
                        save=save,
                        fit_kwargs=fit_kwargs,
                        groups=groups,
                        display=display,
                        display_format=display_format,
                    )

                def auc():

                    from yellowbrick.classifier import ROCAUC

                    visualizer = ROCAUC(estimator, **plot_kwargs)
                    show_yellowbrick_plot(
                        visualizer=visualizer,
                        X_train=self.X_train_transformed,
                        y_train=self.y_train_transformed,
                        X_test=self.X_test_transformed,
                        y_test=self.y_test_transformed,
                        name=plot_name,
                        scale=scale,
                        save=save,
                        fit_kwargs=fit_kwargs,
                        groups=groups,
                        display=display,
                        display_format=display_format,
                    )

                def threshold():

                    from yellowbrick.classifier import DiscriminationThreshold

                    visualizer = DiscriminationThreshold(
                        estimator, random_state=self.seed, **plot_kwargs
                    )
                    show_yellowbrick_plot(
                        visualizer=visualizer,
                        X_train=self.X_train_transformed,
                        y_train=self.y_train_transformed,
                        X_test=self.X_test_transformed,
                        y_test=self.y_test_transformed,
                        name=plot_name,
                        scale=scale,
                        save=save,
                        fit_kwargs=fit_kwargs,
                        groups=groups,
                        display=display,
                        display_format=display_format,
                    )

                def pr():

                    from yellowbrick.classifier import PrecisionRecallCurve

                    visualizer = PrecisionRecallCurve(
                        estimator, random_state=self.seed, **plot_kwargs
                    )
                    show_yellowbrick_plot(
                        visualizer=visualizer,
                        X_train=self.X_train_transformed,
                        y_train=self.y_train_transformed,
                        X_test=self.X_test_transformed,
                        y_test=self.y_test_transformed,
                        name=plot_name,
                        scale=scale,
                        save=save,
                        fit_kwargs=fit_kwargs,
                        groups=groups,
                        display=display,
                        display_format=display_format,
                    )

                def confusion_matrix():

                    from yellowbrick.classifier import ConfusionMatrix

                    plot_kwargs.setdefault("fontsize", 15)
                    plot_kwargs.setdefault("cmap", "Greens")

                    visualizer = ConfusionMatrix(
                        estimator, random_state=self.seed, **plot_kwargs
                    )
                    show_yellowbrick_plot(
                        visualizer=visualizer,
                        X_train=self.X_train_transformed,
                        y_train=self.y_train_transformed,
                        X_test=self.X_test_transformed,
                        y_test=self.y_test_transformed,
                        name=plot_name,
                        scale=scale,
                        save=save,
                        fit_kwargs=fit_kwargs,
                        groups=groups,
                        display=display,
                        display_format=display_format,
                    )

                def error():

                    if self._ml_usecase == MLUsecase.CLASSIFICATION:
                        from yellowbrick.classifier import ClassPredictionError

                        visualizer = ClassPredictionError(
                            estimator, random_state=self.seed, **plot_kwargs
                        )

                    elif self._ml_usecase == MLUsecase.REGRESSION:
                        from yellowbrick.regressor import PredictionError

                        visualizer = PredictionError(
                            estimator, random_state=self.seed, **plot_kwargs
                        )

                    show_yellowbrick_plot(
                        visualizer=visualizer,  # type: ignore
                        X_train=self.X_train_transformed,
                        y_train=self.y_train_transformed,
                        X_test=self.X_test_transformed,
                        y_test=self.y_test_transformed,
                        name=plot_name,
                        scale=scale,
                        save=save,
                        fit_kwargs=fit_kwargs,
                        groups=groups,
                        display=display,
                        display_format=display_format,
                    )

                def cooks():

                    from yellowbrick.regressor import CooksDistance

                    visualizer = CooksDistance()
                    show_yellowbrick_plot(
                        visualizer=visualizer,
                        X_train=self.X,
                        y_train=self.y,
                        X_test=self.X_test_transformed,
                        y_test=self.y_test_transformed,
                        name=plot_name,
                        scale=scale,
                        save=save,
                        fit_kwargs=fit_kwargs,
                        handle_test="",
                        groups=groups,
                        display=display,
                        display_format=display_format,
                    )

                def class_report():

                    from yellowbrick.classifier import ClassificationReport

                    visualizer = ClassificationReport(
                        estimator, random_state=self.seed, support=True, **plot_kwargs
                    )
                    show_yellowbrick_plot(
                        visualizer=visualizer,
                        X_train=self.X_train_transformed,
                        y_train=self.y_train_transformed,
                        X_test=self.X_test_transformed,
                        y_test=self.y_test_transformed,
                        name=plot_name,
                        scale=scale,
                        save=save,
                        fit_kwargs=fit_kwargs,
                        groups=groups,
                        display=display,
                        display_format=display_format,
                    )

                def boundary():

                    from sklearn.decomposition import PCA
                    from sklearn.preprocessing import StandardScaler
                    from yellowbrick.contrib.classifier import DecisionViz

                    data_X_transformed = self.X_train_transformed.select_dtypes(
                        include="number"
                    )
                    test_X_transformed = self.X_test_transformed.select_dtypes(
                        include="number"
                    )
                    self.logger.info("Fitting StandardScaler()")
                    data_X_transformed = StandardScaler().fit_transform(
                        data_X_transformed
                    )
                    test_X_transformed = StandardScaler().fit_transform(
                        test_X_transformed
                    )
                    pca = PCA(n_components=2, random_state=self.seed)
                    self.logger.info("Fitting PCA()")
                    data_X_transformed = pca.fit_transform(data_X_transformed)
                    test_X_transformed = pca.fit_transform(test_X_transformed)

                    viz_ = DecisionViz(estimator, **plot_kwargs)
                    show_yellowbrick_plot(
                        visualizer=viz_,
                        X_train=data_X_transformed,
                        y_train=np.array(self.y_train_transformed),
                        X_test=test_X_transformed,
                        y_test=np.array(self.y_test_transformed),
                        name=plot_name,
                        scale=scale,
                        handle_test="draw",
                        save=save,
                        fit_kwargs=fit_kwargs,
                        groups=groups,
                        display=display,
                        features=["Feature One", "Feature Two"],
                        classes=["A", "B"],
                        display_format=display_format,
                    )

                def rfe():

                    from yellowbrick.model_selection import RFECV

                    visualizer = RFECV(estimator, cv=cv, **plot_kwargs)
                    show_yellowbrick_plot(
                        visualizer=visualizer,
                        X_train=self.X_train_transformed,
                        y_train=self.y_train_transformed,
                        X_test=self.X_test_transformed,
                        y_test=self.y_test_transformed,
                        handle_test="",
                        name=plot_name,
                        scale=scale,
                        save=save,
                        fit_kwargs=fit_kwargs,
                        groups=groups,
                        display=display,
                        display_format=display_format,
                    )

                def learning():

                    from yellowbrick.model_selection import LearningCurve

                    sizes = np.linspace(0.3, 1.0, 10)
                    visualizer = LearningCurve(
                        estimator,
                        cv=cv,
                        train_sizes=sizes,
                        n_jobs=self._gpu_n_jobs_param,
                        random_state=self.seed,
                    )
                    show_yellowbrick_plot(
                        visualizer=visualizer,
                        X_train=self.X_train_transformed,
                        y_train=self.y_train_transformed,
                        X_test=self.X_test_transformed,
                        y_test=self.y_test_transformed,
                        handle_test="",
                        name=plot_name,
                        scale=scale,
                        save=save,
                        fit_kwargs=fit_kwargs,
                        groups=groups,
                        display=display,
                        display_format=display_format,
                    )

                def lift():

                    display.move_progress()
                    self.logger.info("Generating predictions / predict_proba on X_test")
                    y_test__ = self.y_test_transformed
                    predict_proba__ = estimator.predict_proba(self.X_test_transformed)
                    display.move_progress()
                    display.move_progress()
                    display.clear_output()
                    with MatplotlibDefaultDPI(base_dpi=_base_dpi, scale_to_set=scale):
                        fig = skplt.metrics.plot_lift_curve(
                            y_test__, predict_proba__, figsize=(10, 6)
                        )
                        if save:
                            plot_filename = f"{plot_name}.png"
                            if not isinstance(save, bool):
                                plot_filename = os.path.join(save, plot_filename)
                            self.logger.info(f"Saving '{plot_filename}'")
                            plt.savefig(plot_filename, bbox_inches="tight")
                        elif system:
                            plt.show()
                        plt.close()

                    self.logger.info("Visual Rendered Successfully")

                def gain():

                    display.move_progress()
                    self.logger.info("Generating predictions / predict_proba on X_test")
                    y_test__ = self.y_test_transformed
                    predict_proba__ = estimator.predict_proba(self.X_test_transformed)
                    display.move_progress()
                    display.move_progress()
                    display.clear_output()
                    with MatplotlibDefaultDPI(base_dpi=_base_dpi, scale_to_set=scale):
                        fig = skplt.metrics.plot_cumulative_gain(
                            y_test__, predict_proba__, figsize=(10, 6)
                        )
                        if save:
                            plot_filename = f"{plot_name}.png"
                            if not isinstance(save, bool):
                                plot_filename = os.path.join(save, plot_filename)
                            self.logger.info(f"Saving '{plot_filename}'")
                            plt.savefig(plot_filename, bbox_inches="tight")
                        elif system:
                            plt.show()
                        plt.close()

                    self.logger.info("Visual Rendered Successfully")

                def manifold():

                    from yellowbrick.features import Manifold

                    data_X_transformed = self.X_train_transformed.select_dtypes(
                        include="number"
                    )
                    visualizer = Manifold(
                        manifold="tsne", random_state=self.seed, **plot_kwargs
                    )
                    show_yellowbrick_plot(
                        visualizer=visualizer,
                        X_train=data_X_transformed,
                        y_train=self.y_train_transformed,
                        X_test=self.X_test_transformed,
                        y_test=self.y_test_transformed,
                        handle_train="fit_transform",
                        handle_test="",
                        name=plot_name,
                        scale=scale,
                        save=save,
                        fit_kwargs=fit_kwargs,
                        groups=groups,
                        display=display,
                        display_format=display_format,
                    )

                def tree():

                    from sklearn.base import is_classifier
                    from sklearn.model_selection import check_cv
                    from sklearn.tree import plot_tree

                    is_stacked_model = False
                    is_ensemble_of_forests = False

                    if "final_estimator" in estimator.get_params():
                        estimator = estimator.final_estimator
                        is_stacked_model = True

                    if (
                        "base_estimator" in estimator.get_params()
                        and "n_estimators" in estimator.base_estimator.get_params()
                    ):
                        n_estimators = (
                            estimator.get_params()["n_estimators"]
                            * estimator.base_estimator.get_params()["n_estimators"]
                        )
                        is_ensemble_of_forests = True
                    elif "n_estimators" in estimator.get_params():
                        n_estimators = estimator.get_params()["n_estimators"]
                    else:
                        n_estimators = 1
                    if n_estimators > 10:
                        rows = (n_estimators // 10) + 1
                        cols = 10
                    else:
                        rows = 1
                        cols = n_estimators
                    figsize = (cols * 20, rows * 16)
                    fig, axes = plt.subplots(
                        nrows=rows,
                        ncols=cols,
                        figsize=figsize,
                        dpi=_base_dpi * scale,
                        squeeze=False,
                    )
                    axes = list(axes.flatten())

                    fig.suptitle("Decision Trees")

                    display.move_progress()
                    self.logger.info("Plotting decision trees")
                    trees = []
                    feature_names = list(self.X_train_transformed.columns)
                    if self._ml_usecase == MLUsecase.CLASSIFICATION:
                        class_names = {
                            v: k
                            for k, v in self.pipeline.named_steps[
                                "dtypes"
                            ].replacement.items()
                        }
                    else:
                        class_names = None
                    fitted_estimator = estimator.steps[-1][1]
                    if is_stacked_model:
                        stacked_feature_names = []
                        if self._ml_usecase == MLUsecase.CLASSIFICATION:
                            classes = list(self.y_train_transformed.unique())
                            if len(classes) == 2:
                                classes.pop()
                            for c in classes:
                                stacked_feature_names.extend(
                                    [
                                        f"{k}_{class_names[c]}"
                                        for k, v in fitted_estimator.estimators
                                    ]
                                )
                        else:
                            stacked_feature_names.extend(
                                [f"{k}" for k, v in fitted_estimator.estimators]
                            )
                        if not fitted_estimator.passthrough:
                            feature_names = stacked_feature_names
                        else:
                            feature_names = stacked_feature_names + feature_names
                        fitted_estimator = fitted_estimator.final_estimator_
                    if is_ensemble_of_forests:
                        for estimator in fitted_estimator.estimators_:
                            trees.extend(estimator.estimators_)
                    else:
                        try:
                            trees = fitted_estimator.estimators_
                        except:
                            trees = [fitted_estimator]
                    if self._ml_usecase == MLUsecase.CLASSIFICATION:
                        class_names = list(class_names.values())
                    for i, tree in enumerate(trees):
                        self.logger.info(f"Plotting tree {i}")
                        plot_tree(
                            tree,
                            feature_names=feature_names,
                            class_names=class_names,
                            filled=True,
                            rounded=True,
                            precision=4,
                            ax=axes[i],
                        )
                        axes[i].set_title(f"Tree {i}")
                    for i in range(len(trees), len(axes)):
                        axes[i].set_visible(False)
                    display.move_progress()

                    display.move_progress()
                    display.clear_output()
                    if save:
                        plot_filename = f"{plot_name}.png"
                        if not isinstance(save, bool):
                            plot_filename = os.path.join(save, plot_filename)
                        self.logger.info(f"Saving '{plot_filename}'")
                        plt.savefig(plot_filename, bbox_inches="tight")
                    elif system:
                        plt.show()
                    plt.close()

                    self.logger.info("Visual Rendered Successfully")

                def calibration():

                    from sklearn.calibration import calibration_curve

                    plt.figure(figsize=(7, 6), dpi=_base_dpi * scale)
                    ax1 = plt.subplot2grid((3, 1), (0, 0), rowspan=2)

                    ax1.plot([0, 1], [0, 1], "k:", label="Perfectly calibrated")
                    display.move_progress()
                    self.logger.info("Scoring test/hold-out set")
                    prob_pos = estimator.predict_proba(self.X_test_transformed)[:, 1]
                    prob_pos = (prob_pos - prob_pos.min()) / (
                        prob_pos.max() - prob_pos.min()
                    )
                    (
                        fraction_of_positives,
                        mean_predicted_value,
                    ) = calibration_curve(self.y_test_transformed, prob_pos, n_bins=10)
                    display.move_progress()
                    ax1.plot(
                        mean_predicted_value,
                        fraction_of_positives,
                        "s-",
                        label=f"{model_name}",
                    )

                    ax1.set_ylabel("Fraction of positives")
                    ax1.set_ylim([0, 1])
                    ax1.set_xlim([0, 1])
                    ax1.legend(loc="lower right")
                    ax1.set_title("Calibration plots (reliability curve)")
                    ax1.set_facecolor("white")
                    ax1.grid(b=True, color="grey", linewidth=0.5, linestyle="-")
                    plt.tight_layout()
                    display.move_progress()
                    display.clear_output()
                    if save:
                        plot_filename = f"{plot_name}.png"
                        if not isinstance(save, bool):
                            plot_filename = os.path.join(save, plot_filename)
                        self.logger.info(f"Saving '{plot_filename}'")
                        plt.savefig(plot_filename, bbox_inches="tight")
                    elif system:
                        plt.show()
                    plt.close()

                    self.logger.info("Visual Rendered Successfully")

                def vc():

                    self.logger.info("Determining param_name")

                    try:
                        try:
                            # catboost special case
                            model_params = estimator.get_all_params()
                        except:
                            model_params = estimator.get_params()
                    except:
                        display.clear_output()
                        self.logger.error("VC plot failed. Exception:")
                        self.logger.error(traceback.format_exc())
                        raise TypeError(
                            "Plot not supported for this estimator. Try different estimator."
                        )

                    param_name = ""
                    param_range = None

                    if self._ml_usecase == MLUsecase.CLASSIFICATION:

                        # Catboost
                        if "depth" in model_params:
                            param_name = "depth"
                            param_range = np.arange(1, 8 if self.gpu_param else 11)

                        # SGD Classifier
                        elif "l1_ratio" in model_params:
                            param_name = "l1_ratio"
                            param_range = np.arange(0, 1, 0.01)

                        # tree based models
                        elif "max_depth" in model_params:
                            param_name = "max_depth"
                            param_range = np.arange(1, 11)

                        # knn
                        elif "n_neighbors" in model_params:
                            param_name = "n_neighbors"
                            param_range = np.arange(1, 11)

                        # MLP / Ridge
                        elif "alpha" in model_params:
                            param_name = "alpha"
                            param_range = np.arange(0, 1, 0.1)

                        # Logistic Regression
                        elif "C" in model_params:
                            param_name = "C"
                            param_range = np.arange(1, 11)

                        # Bagging / Boosting
                        elif "n_estimators" in model_params:
                            param_name = "n_estimators"
                            param_range = np.arange(1, 1000, 10)

                        # Naive Bayes
                        elif "var_smoothing" in model_params:
                            param_name = "var_smoothing"
                            param_range = np.arange(0.1, 1, 0.01)

                        # QDA
                        elif "reg_param" in model_params:
                            param_name = "reg_param"
                            param_range = np.arange(0, 1, 0.1)

                        # GPC
                        elif "max_iter_predict" in model_params:
                            param_name = "max_iter_predict"
                            param_range = np.arange(100, 1000, 100)

                        else:
                            display.clear_output()
                            raise TypeError(
                                "Plot not supported for this estimator. Try different estimator."
                            )

                    elif self._ml_usecase == MLUsecase.REGRESSION:

                        # Catboost
                        if "depth" in model_params:
                            param_name = "depth"
                            param_range = np.arange(1, 8 if self.gpu_param else 11)

                        # lasso/ridge/en/llar/huber/kr/mlp/br/ard
                        elif "alpha" in model_params:
                            param_name = "alpha"
                            param_range = np.arange(0, 1, 0.1)

                        elif "alpha_1" in model_params:
                            param_name = "alpha_1"
                            param_range = np.arange(0, 1, 0.1)

                        # par/svm
                        elif "C" in model_params:
                            param_name = "C"
                            param_range = np.arange(1, 11)

                        # tree based models (dt/rf/et)
                        elif "max_depth" in model_params:
                            param_name = "max_depth"
                            param_range = np.arange(1, 11)

                        # knn
                        elif "n_neighbors" in model_params:
                            param_name = "n_neighbors"
                            param_range = np.arange(1, 11)

                        # Bagging / Boosting (ada/gbr)
                        elif "n_estimators" in model_params:
                            param_name = "n_estimators"
                            param_range = np.arange(1, 1000, 10)

                        # Bagging / Boosting (ada/gbr)
                        elif "n_nonzero_coefs" in model_params:
                            param_name = "n_nonzero_coefs"
                            if len(self.X_train_transformed.columns) >= 10:
                                param_max = 11
                            else:
                                param_max = len(self.X_train_transformed.columns) + 1
                            param_range = np.arange(1, param_max, 1)

                        elif "eps" in model_params:
                            param_name = "eps"
                            param_range = np.arange(0, 1, 0.1)

                        elif "max_subpopulation" in model_params:
                            param_name = "max_subpopulation"
                            param_range = np.arange(1000, 100000, 2000)

                        elif "min_samples" in model_params:
                            param_name = "min_samples"
                            param_range = np.arange(0.01, 1, 0.1)

                        else:
                            display.clear_output()
                            raise TypeError(
                                "Plot not supported for this estimator. Try different estimator."
                            )

                    self.logger.info(f"param_name: {param_name}")

                    display.move_progress()

                    from yellowbrick.model_selection import ValidationCurve

                    viz = ValidationCurve(
                        estimator,
                        param_name=param_name,
                        param_range=param_range,
                        cv=cv,
                        random_state=self.seed,
                        n_jobs=self._gpu_n_jobs_param,
                    )
                    show_yellowbrick_plot(
                        visualizer=viz,
                        X_train=self.X_train_transformed,
                        y_train=self.y_train_transformed,
                        X_test=self.X_test_transformed,
                        y_test=self.y_test_transformed,
                        handle_train="fit",
                        handle_test="",
                        name=plot_name,
                        scale=scale,
                        save=save,
                        fit_kwargs=fit_kwargs,
                        groups=groups,
                        display=display,
                        display_format=display_format,
                    )

                def dimension():

                    from sklearn.decomposition import PCA
                    from sklearn.preprocessing import StandardScaler
                    from yellowbrick.features import RadViz

                    data_X_transformed = self.X_train_transformed.select_dtypes(
                        include="number"
                    )
                    self.logger.info("Fitting StandardScaler()")
                    data_X_transformed = StandardScaler().fit_transform(
                        data_X_transformed
                    )

                    features = min(
                        round(len(self.X_train_transformed.columns) * 0.3, 0), 5
                    )
                    features = int(features)

                    pca = PCA(n_components=features, random_state=self.seed)
                    self.logger.info("Fitting PCA()")
                    data_X_transformed = pca.fit_transform(data_X_transformed)
                    display.move_progress()
                    classes = self.y_train_transformed.unique().tolist()
                    visualizer = RadViz(classes=classes, alpha=0.25, **plot_kwargs)

                    show_yellowbrick_plot(
                        visualizer=visualizer,
                        X_train=data_X_transformed,
                        y_train=np.array(self.y_train_transformed),
                        X_test=self.X_test_transformed,
                        y_test=self.y_test_transformed,
                        handle_train="fit_transform",
                        handle_test="",
                        name=plot_name,
                        scale=scale,
                        save=save,
                        fit_kwargs=fit_kwargs,
                        groups=groups,
                        display=display,
                        display_format=display_format,
                    )

                def feature():
                    _feature(10)

                def feature_all():
                    _feature(len(self.X_train_transformed.columns))

                def _feature(n: int):
                    variables = None
                    temp_model = estimator
                    if hasattr(estimator, "steps"):
                        temp_model = estimator.steps[-1][1]
                    if hasattr(temp_model, "coef_"):
                        try:
                            coef = temp_model.coef_.flatten()
                            if len(coef) > len(self.X_train_transformed.columns):
                                coef = coef[: len(self.X_train_transformed.columns)]
                            variables = abs(coef)
                        except:
                            pass
                    if variables is None:
                        self.logger.warning(
                            "No coef_ found. Trying feature_importances_"
                        )
                        variables = abs(temp_model.feature_importances_)
                    coef_df = pd.DataFrame(
                        {
                            "Variable": self.X_train_transformed.columns,
                            "Value": variables,
                        }
                    )
                    sorted_df = (
                        coef_df.sort_values(by="Value", ascending=False)
                        .head(n)
                        .sort_values(by="Value")
                    )
                    my_range = range(1, len(sorted_df.index) + 1)
                    display.move_progress()
                    plt.figure(figsize=(8, 5 * (n // 10)), dpi=_base_dpi * scale)
                    plt.hlines(
                        y=my_range,
                        xmin=0,
                        xmax=sorted_df["Value"],
                        color="skyblue",
                    )
                    plt.plot(sorted_df["Value"], my_range, "o")
                    display.move_progress()
                    plt.yticks(my_range, sorted_df["Variable"])
                    plt.title("Feature Importance Plot")
                    plt.xlabel("Variable Importance")
                    plt.ylabel("Features")
                    display.move_progress()
                    display.clear_output()
                    if save:
                        plot_filename = f"{plot_name}.png"
                        if not isinstance(save, bool):
                            plot_filename = os.path.join(save, plot_filename)
                        self.logger.info(f"Saving '{plot_filename}'")
                        plt.savefig(plot_filename, bbox_inches="tight")
                    elif system:
                        plt.show()
                    plt.close()

                    self.logger.info("Visual Rendered Successfully")

                def parameter():

                    try:
                        params = estimator.get_all_params()
                    except:
                        params = estimator.get_params(deep=False)

                    param_df = pd.DataFrame.from_dict(
                        {str(k): str(v) for k, v in params.items()},
                        orient="index",
                        columns=["Parameters"],
                    )
                    display.display(param_df, clear=True)
                    self.logger.info("Visual Rendered Successfully")

                def ks():

                    display.move_progress()
                    self.logger.info("Generating predictions / predict_proba on X_test")
                    predict_proba__ = estimator.predict_proba(self.X_train_transformed)
                    display.move_progress()
                    display.move_progress()
                    display.clear_output()
                    with MatplotlibDefaultDPI(base_dpi=_base_dpi, scale_to_set=scale):
                        fig = skplt.metrics.plot_ks_statistic(
                            self.y_train_transformed, predict_proba__, figsize=(10, 6)
                        )
                        if save:
                            plot_filename = f"{plot_name}.png"
                            if not isinstance(save, bool):
                                plot_filename = os.path.join(save, plot_filename)
                            self.logger.info(f"Saving '{plot_filename}'")
                            plt.savefig(plot_filename, bbox_inches="tight")
                        elif system:
                            plt.show()
                        plt.close()

                    self.logger.info("Visual Rendered Successfully")

                # execute the plot method
                ret = locals()[plot]()
                if ret:
                    plot_filename = ret

                try:
                    plt.close()
                except:
                    pass

        gc.collect()

        self.logger.info(
            "plot_model() successfully completed......................................"
        )

        if save:
            return plot_filename

    def evaluate_model(
        self,
        estimator,
        fold: Optional[Union[int, Any]] = None,
        fit_kwargs: Optional[dict] = None,
        plot_kwargs: Optional[dict] = None,
        feature_name: Optional[str] = None,
        groups: Optional[Union[str, Any]] = None,
        use_train_data: bool = False,
    ):

        """
        This function displays a user interface for all of the available plots for
        a given estimator. It internally uses the plot_model() function.

        Example
        -------
        >>> from pycaret.datasets import get_data
        >>> juice = get_data('juice')
        >>> experiment_name = setup(data = juice,  target = 'Purchase')
        >>> lr = create_model('lr')
        >>> evaluate_model(lr)

        This will display the User Interface for all of the plots for a given
        estimator.

        Parameters
        ----------
        estimator : object, default = none
            A trained model object should be passed as an estimator.

        fold: integer or scikit-learn compatible CV generator, default = None
            Controls cross-validation. If None, will use the CV generator defined in setup().
            If integer, will use KFold CV with that many folds.
            When cross_validation is False, this parameter is ignored.

        fit_kwargs: dict, default = {} (empty dict)
            Dictionary of arguments passed to the fit method of the model.

        groups: str or array-like, with shape (n_samples,), default = None
            Optional Group labels for the samples used while splitting the dataset into train/test set.
            If string is passed, will use the data column with that name as the groups.
            Only used if a group based cross-validation generator is used (eg. GroupKFold).
            If None, will use the value set in fold_groups parameter in setup().

        Returns
        -------
        User_Interface
            Displays the user interface for plotting.

        """

        function_params_str = ", ".join([f"{k}={v}" for k, v in locals().items()])

        self.logger.info("Initializing evaluate_model()")
        self.logger.info(f"evaluate_model({function_params_str})")

        from ipywidgets import widgets
        from ipywidgets.widgets import fixed, interact

        if not fit_kwargs:
            fit_kwargs = {}

        a = widgets.ToggleButtons(
            options=[(v, k) for k, v in self._available_plots.items()],
            description="Plot Type:",
            disabled=False,
            button_style="",  # 'success', 'info', 'warning', 'danger' or ''
            icons=[""],
        )

        fold = self._get_cv_splitter(fold)

        groups = self._get_groups(groups)

        interact(
            self.plot_model,
            estimator=fixed(estimator),
            plot=a,
            save=fixed(False),
            verbose=fixed(True),
            scale=fixed(1),
            fold=fixed(fold),
            fit_kwargs=fixed(fit_kwargs),
            plot_kwargs=fixed(plot_kwargs),
            feature_name=fixed(feature_name),
            label=fixed(False),
            groups=fixed(groups),
            use_train_data=fixed(use_train_data),
            system=fixed(True),
            display=fixed(None),
            display_format=fixed(None),
        )

    def predict_model(self, *args, **kwargs) -> pd.DataFrame:
        return pd.DataFrame()

    def finalize_model(self) -> None:
        return

    def automl(
        self, optimize: str = "Accuracy", use_holdout: bool = False, turbo: bool = True
    ) -> Any:

        """
        This function returns the best model out of all models created in
        current active environment based on metric defined in optimize parameter.

        Parameters
        ----------
        optimize : str, default = 'Accuracy'
            Other values you can pass in optimize parameter are 'AUC', 'Recall', 'Precision',
            'F1', 'Kappa', and 'MCC'.

        use_holdout: bool, default = False
            When set to True, metrics are evaluated on holdout set instead of CV.

        turbo: bool, default = True
            When set to True and use_holdout is False, only models created with default fold
            parameter will be considered. If set to False, models created with a non-default
            fold parameter will be scored again using default fold settings, so that they can be
            compared.
        """

        function_params_str = ", ".join([f"{k}={v}" for k, v in locals().items()])

        self.logger.info("Initializing automl()")
        self.logger.info(f"automl({function_params_str})")

        # checking optimize parameter
        optimize = self._get_metric_by_name_or_id(optimize)
        if optimize is None:
            raise ValueError(
                f"Optimize method not supported. See docstring for list of available parameters."
            )

        # checking optimize parameter for multiclass
        if self._is_multiclass():
            if not optimize.is_multiclass:
                raise TypeError(
                    f"Optimization metric not supported for multiclass problems. See docstring for list of other optimization parameters."
                )

        compare_dimension = optimize.display_name
        greater_is_better = optimize.greater_is_better
        optimize = optimize.scorer

        best_model = None
        best_score = None

        def compare_score(new, best):
            if not best:
                return True
            if greater_is_better:
                return new > best
            else:
                return new < best

        if use_holdout:
            self.logger.info("Model Selection Basis : Holdout set")
            for i in self.master_model_container:
                self.logger.info(f"Checking model {i}")
                model = i["model"]
                try:
                    pred_holdout = self.predict_model(model, verbose=False)  # type: ignore
                except:
                    self.logger.warning(
                        f"Model {model} is not fitted, running create_model"
                    )
                    model, _ = self.create_model(  # type: ignore
                        estimator=model,
                        system=False,
                        verbose=False,
                        cross_validation=False,
                        predict=False,
                        groups=self.fold_groups_param,
                    )
                    self.pull(pop=True)
                    pred_holdout = self.predict_model(model, verbose=False)  # type: ignore

                p = self.pull(pop=True)
                p = p[compare_dimension][0]
                if compare_score(p, best_score):
                    best_model = model
                    best_score = p

        else:
            self.logger.info("Model Selection Basis : CV Results on Training set")
            for i in range(len(self.master_model_container)):
                model = self.master_model_container[i]
                scores = None
                if model["cv"] is not self.fold_generator:
                    if turbo or self._is_unsupervised():
                        continue
                    self.create_model(  # type: ignore
                        estimator=model["model"],
                        system=False,
                        verbose=False,
                        cross_validation=True,
                        predict=False,
                        groups=self.fold_groups_param,
                    )
                    scores = self.pull(pop=True)
                    self.master_model_container.pop()
                self.logger.info(f"Checking model {i}")
                if scores is None:
                    scores = model["scores"]
                r = scores[compare_dimension][-2:][0]
                if compare_score(r, best_score):
                    best_model = model["model"]
                    best_score = r

        automl_model, _ = self.create_model(  # type: ignore
            estimator=best_model,
            system=False,
            verbose=False,
            cross_validation=False,
            predict=False,
            groups=self.fold_groups_param,
        )

        gc.collect()

        self.logger.info(str(automl_model))
        self.logger.info(
            "automl() successfully completed......................................"
        )

        return automl_model

    def _get_models(self, raise_errors: bool = True) -> Tuple[dict, dict]:
        return ({}, {})

    def _get_metrics(self, raise_errors: bool = True) -> dict:
        return {}

    def models(
        self,
        type: Optional[str] = None,
        internal: bool = False,
        raise_errors: bool = True,
    ) -> pd.DataFrame:

        """
        Returns table of models available in model library.

        Example
        -------
        >>> _all_models = models()

        This will return pandas dataframe with all available
        models and their metadata.

        Parameters
        ----------
        type : str, default = None
            - linear : filters and only return linear models
            - tree : filters and only return tree based models
            - ensemble : filters and only return ensemble models

        internal: bool, default = False
            If True, will return extra columns and rows used internally.

        raise_errors: bool, default = True
            If False, will suppress all exceptions, ignoring models
            that couldn't be created.

        Returns
        -------
        pandas.DataFrame

        """

        self.logger.info(f"gpu_param set to {self.gpu_param}")

        _, model_containers = self._get_models(raise_errors)

        rows = [
            v.get_dict(internal)
            for k, v in model_containers.items()
            if (internal or not v.is_special)
        ]

        df = pd.DataFrame(rows)
        df.set_index("ID", inplace=True, drop=True)

        return df

    def deploy_model(
        self,
        model,
        model_name: str,
        authentication: dict,
        platform: str = "aws",  # added gcp and azure support in pycaret==2.1
    ):

        """
        (In Preview)

        This function deploys the transformation pipeline and trained model object for
        production use. The platform of deployment can be defined under the platform
        parameter along with the applicable authentication tokens which are passed as a
        dictionary to the authentication param.

        Example
        -------
        >>> from pycaret.datasets import get_data
        >>> juice = get_data('juice')
        >>> experiment_name = setup(data = juice,  target = 'Purchase')
        >>> lr = create_model('lr')
        >>> deploy_model(model = lr, model_name = 'deploy_lr', platform = 'aws', authentication = {'bucket' : 'pycaret-test'})

        This will deploy the model on an AWS S3 account under bucket 'pycaret-test'

        Notes
        -----
        For AWS users:
        Before deploying a model to an AWS S3 ('aws'), environment variables must be
        configured using the command line interface. To configure AWS env. variables,
        type aws configure in your python command line. The following information is
        required which can be generated using the Identity and Access Management (IAM)
        portal of your amazon console account:

        - AWS Access Key ID
        - AWS Secret Key Access
        - Default Region Name (can be seen under Global settings on your AWS console)
        - Default output format (must be left blank)

        For GCP users:
        --------------
        Before deploying a model to Google Cloud Platform (GCP), project must be created
        either using command line or GCP console. Once project is created, you must create
        a service account and download the service account key as a JSON file, which is
        then used to set environment variable.

        https://cloud.google.com/docs/authentication/production

        - Google Cloud Project
        - Service Account Authetication

        For Azure users:
        ---------------
        Before deploying a model to Microsoft's Azure (Azure), environment variables
        for connection string must be set. In order to get connection string, user has
        to create account of Azure. Once it is done, create a Storage account. In the settings
        section of storage account, user can get the connection string.

        Read below link for more details.
        https://docs.microsoft.com/en-us/azure/storage/blobs/storage-quickstart-blobs-python?toc=%2Fpython%2Fazure%2FTOC.json

        - Azure Storage Account

        Parameters
        ----------
        model : object
            A trained model object should be passed as an estimator.

        model_name : str
            Name of model to be passed as a str.

        authentication : dict
            Dictionary of applicable authentication tokens.

            When platform = 'aws':
            {'bucket' : 'Name of Bucket on S3'}

            When platform = 'gcp':
            {'project': 'gcp_pycaret', 'bucket' : 'pycaret-test'}

            When platform = 'azure':
            {'container': 'pycaret-test'}

        platform: str, default = 'aws'
            Name of platform for deployment. Current available options are: 'aws', 'gcp' and 'azure'

        Returns
        -------
        Success_Message

        Warnings
        --------
        - This function uses file storage services to deploy the model on cloud platform.
        As such, this is efficient for batch-use. Where the production objective is to
        obtain prediction at an instance level, this may not be the efficient choice as
        it transmits the binary pickle file between your local python environment and
        the platform.

        """
        return pycaret.internal.persistence.deploy_model(
            model, model_name, authentication, platform, self.pipeline
        )

    def save_model(
        self,
        model,
        model_name: str,
        model_only: bool = False,
        verbose: bool = True,
        **kwargs,
    ) -> None:
        """
        This function saves the transformation pipeline and trained model object
        into the current active directory as a pickle file for later use.

        Example
        -------
        >>> from pycaret.datasets import get_data
        >>> juice = get_data('juice')
        >>> experiment_name = setup(data = juice,  target = 'Purchase')
        >>> lr = create_model('lr')
        >>> save_model(lr, 'lr_model_23122019')

        This will save the transformation pipeline and model as a binary pickle
        file in the current active directory.

        Parameters
        ----------
        model : object, default = none
            A trained model object should be passed as an estimator.

        model_name : str, default = none
            Name of pickle file to be passed as a string.

        model_only : bool, default = False
            When set to True, only trained model object is saved and all the
            transformations are ignored.

        verbose: bool, default = True
            Success message is not printed when verbose is set to False.

        Returns
        -------
        Success_Message

        """
        if self._ml_usecase == MLUsecase.TIME_SERIES:
            pipeline_to_use = self._get_pipeline_to_use(estimator=model)
        else:
            pipeline_to_use = self.pipeline

        return pycaret.internal.persistence.save_model(
            model=model,
            model_name=model_name,
            prep_pipe_=None if model_only else pipeline_to_use,
            verbose=verbose,
            use_case=self._ml_usecase,
            **kwargs,
        )

    def load_model(
        self,
        model_name,
        platform: Optional[str] = None,
        authentication: Optional[Dict[str, str]] = None,
        verbose: bool = True,
    ):

        """
        This function loads a previously saved transformation pipeline and model
        from the current active directory into the current python environment.
        Load object must be a pickle file.

        Example
        -------
        >>> saved_lr = load_model('lr_model_23122019')

        This will load the previously saved model in saved_lr variable. The file
        must be in the current directory.

        Parameters
        ----------
        model_name : str, default = none
            Name of pickle file to be passed as a string.

        platform: str, default = None
            Name of platform, if loading model from cloud. Current available options are:
            'aws', 'gcp' and 'azure'.

        authentication : dict
            dictionary of applicable authentication tokens.

            When platform = 'aws':
            {'bucket' : 'Name of Bucket on S3'}

            When platform = 'gcp':
            {'project': 'gcp_pycaret', 'bucket' : 'pycaret-test'}

            When platform = 'azure':
            {'container': 'pycaret-test'}

        verbose: bool, default = True
            Success message is not printed when verbose is set to False.

        Returns
        -------
        Model Object

        """

        return pycaret.internal.persistence.load_model(
            model_name, platform, authentication, verbose
        )

    @staticmethod
    def convert_model(estimator, language: str = "python") -> str:
        """
        This function transpiles trained machine learning models into native
        inference script in different programming languages (Python, C, Java,
        Go, JavaScript, Visual Basic, C#, PowerShell, R, PHP, Dart, Haskell,
        Ruby, F#). This functionality is very useful if you want to deploy models
        into environments where you can't install your normal Python stack to
        support model inference.
        """

        _check_soft_dependencies("m2cgen", extra=None, severity="error")
        import m2cgen as m2c

        if language == "python":
            return m2c.export_to_python(estimator)
        elif language == "java":
            return m2c.export_to_java(estimator)
        elif language == "c":
            return m2c.export_to_c(estimator)
        elif language == "c#":
            return m2c.export_to_c_sharp(estimator)
        elif language == "dart":
            return m2c.export_to_dart(estimator)
        elif language == "f#":
            return m2c.export_to_f_sharp(estimator)
        elif language == "go":
            return m2c.export_to_go(estimator)
        elif language == "haskell":
            return m2c.export_to_haskell(estimator)
        elif language == "javascript":
            return m2c.export_to_javascript(estimator)
        elif language == "php":
            return m2c.export_to_php(estimator)
        elif language == "powershell":
            return m2c.export_to_powershell(estimator)
        elif language == "r":
            return m2c.export_to_r(estimator)
        elif language == "ruby":
            return m2c.export_to_ruby(estimator)
        elif language == "vb":
            return m2c.export_to_visual_basic(estimator)
        else:
            raise ValueError(
                f"Wrong language {language}. Expected one of 'python', 'java', 'c', 'c#', 'dart', "
                "'f#', 'go', 'haskell', 'javascript', 'php', 'powershell', 'r', 'ruby', 'vb'."
            )

    def create_api(self, estimator, api_name, host="127.0.0.1", port=8000):

        """
        This function creates API and write it as a python file using FastAPI
        """

        _check_soft_dependencies("fastapi", extra="mlops", severity="error")
        import fastapi

        _check_soft_dependencies("uvicorn", extra="mlops", severity="error")
        import uvicorn

        MODULE = self._ml_usecase
        INPUT_COLS = list(self.X.columns)
        INPUT_COLS_WITHOUT_SPACES = [i.replace(" ", "_") for i in INPUT_COLS]
        INPUT_COLS_WITHOUT_SPACES = [
            i.replace("-", "_") for i in INPUT_COLS_WITHOUT_SPACES
        ]
        INPUT_COLS_WITHOUT_SPACES_FORMATTED = ", ".join(
            tuple(INPUT_COLS_WITHOUT_SPACES)
        ).replace("'", "")
        API_NAME = api_name
        HOST = host

        self.save_model(estimator, model_name=api_name, verbose=False)

        query = """
    import pandas as pd
    from pycaret.{MODULE_NAME} import load_model, predict_model
    from fastapi import FastAPI
    import uvicorn
    # Create the app
    app = FastAPI()
    # Load trained Pipeline
    model = load_model('{API_NAME}')
    # Define predict function
    @app.post('/predict')
    def predict({INPUT_COLS}):
        data = pd.DataFrame([[{DATAFRAME}]])
        data.columns = {COLUMNS}
        predictions = predict_model(model, data=data)
        return {D1}'prediction': list(predictions['Label']){D2}
    if __name__ == '__main__':
        uvicorn.run(app, host='{HOST}', port={PORT})""".format(
            MODULE_NAME=MODULE,
            API_NAME=API_NAME,
            INPUT_COLS=INPUT_COLS_WITHOUT_SPACES_FORMATTED,
            DATAFRAME=INPUT_COLS_WITHOUT_SPACES_FORMATTED,
            COLUMNS=INPUT_COLS,
            D1="{",
            D2="}",
            HOST=HOST,
            PORT=port,
        )

        file_name = str(api_name) + ".py"

        f = open(file_name, "w")
        f.write(query)
        f.close()

        message = """
    API sucessfully created. This function only creates a POST API, it doesn't run it automatically.
    To run your API, please run this command --> !python {API_NAME}.py
        """.format(
            API_NAME=API_NAME
        )

        print(message)

    def eda(self, display_format: str = "bokeh", **kwargs):
        """
        Function to generate EDA using AutoVIZ library.
        """

        _check_soft_dependencies("autoviz", extra="mlops", severity="error")
        from autoviz.AutoViz_Class import AutoViz_Class

        AV = AutoViz_Class()
        AV.AutoViz(
            filename="",
            dfte=self.dataset_transformed,
            depVar=self.target_param,
            chart_format=display_format,
            **kwargs,
        )

    def create_docker(
        self,
        api_name: str,
        base_image: str = "python:3.8-slim",
        expose_port: int = 8000,
    ):
        """
        This function creates a ``Dockerfile`` and ``requirements.txt`` for
        productionalizing API end-point.
        Example
        -------
        >>> from pycaret.datasets import get_data
        >>> juice = get_data('juice')
        >>> from pycaret.classification import *
        >>> exp_name = setup(data = juice,  target = 'Purchase')
        >>> lr = create_model('lr')
        >>> create_api(lr, 'lr_api')
        >>> create_docker('lr_api')
        api_name: str
            Name of API. Must be saved as a .py file in the same folder.
        base_image: str, default = "python:3.8-slim"
            Name of the base image for Dockerfile.
        expose_port: int, default = 8000
            port for expose for API in the Dockerfile.
        Returns:
            None
        """

        requirements = """
pycaret
fastapi
uvicorn
"""
        print("Writing requirements.txt")
        f = open("requirements.txt", "w")
        f.write(requirements)
        f.close()

        print("Writing Dockerfile")
        docker = """

FROM {BASE_IMAGE}

WORKDIR /app

ADD . /app

RUN apt-get update && apt-get install -y libgomp1

RUN pip install -r requirements.txt

EXPOSE {PORT}

CMD ["python", "{API_NAME}.py"]
""".format(
            BASE_IMAGE=base_image, PORT=expose_port, API_NAME=api_name
        )

        with open("Dockerfile", "w") as f:
            f.write(docker)

        print(
            """Dockerfile and requirements.txt successfully created.
    To build image you have to run --> !docker image build -f "Dockerfile" -t IMAGE_NAME:IMAGE_TAG .
            """
        )<|MERGE_RESOLUTION|>--- conflicted
+++ resolved
@@ -38,15 +38,11 @@
     get_model_name,
     mlflow_remove_bad_chars,
 )
-<<<<<<< HEAD
-from pycaret.internal.validation import *
 from pycaret.utils._dependencies import _check_soft_dependencies
-=======
 from pycaret.internal.logging import get_logger
 from pycaret.internal.validation import is_sklearn_cv_generator
 from copy import deepcopy
 
->>>>>>> ee1bed8e
 from pycaret.internal.Display import Display
 from sklearn.model_selection import BaseCrossValidator  # type: ignore
 
